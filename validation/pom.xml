<?xml version="1.0" ?>
<!--
    Copyright 2012 Paytronix Systems, Inc.

    Licensed under the Apache License, Version 2.0 (the "License");
    you may not use this file except in compliance with the License.
    You may obtain a copy of the License at

        http://www.apache.org/licenses/LICENSE-2.0

    Unless required by applicable law or agreed to in writing, software
    distributed under the License is distributed on an "AS IS" BASIS,
    WITHOUT WARRANTIES OR CONDITIONS OF ANY KIND, either express or implied.
    See the License for the specific language governing permissions and
    limitations under the License.

-->
<project xmlns="http://maven.apache.org/POM/4.0.0" xmlns:xsi="http://www.w3.org/2001/XMLSchema-instance" xsi:schemaLocation="http://maven.apache.org/POM/4.0.0 http://maven.apache.org/maven-v4_0_0.xsd">
    <modelVersion>4.0.0</modelVersion>

    <parent>
        <groupId>com.paytronix.utils</groupId>
        <artifactId>parent</artifactId>
<<<<<<< HEAD
        <version>13.4-SNAPSHOT</version>
=======
        <version>13.4-angus-SNAPSHOT</version>
>>>>>>> 01d1d918
        <relativePath>../pom.xml</relativePath>
    </parent>

    <groupId>com.paytronix.utils</groupId>
    <artifactId>validation</artifactId>
<<<<<<< HEAD
    <version>13.4-SNAPSHOT</version>
=======
    <version>13.4-angus-SNAPSHOT</version>
>>>>>>> 01d1d918
    <packaging>jar</packaging>

    <name>Paytronix Utils - Validation</name>
    <description>A library of standard validation functions and tools to compose them both for single and multiple values.</description>
    <url>https://paytronix.github.com/utils-open</url>


    <build>
        <plugins>
            <plugin>
                <groupId>net.alchim31.maven</groupId>
                <artifactId>scala-maven-plugin</artifactId>
                <configuration>
                    <args>
                        <arg>-deprecation</arg>
                        <arg>-unchecked</arg>
                        <arg>-Ydependent-method-types</arg>
                    </args>
                </configuration>
            </plugin>
            <plugin>
                <groupId>org.apache.maven.plugins</groupId>
                <artifactId>maven-site-plugin</artifactId>
                <configuration>
                    <reportPlugins>
                        <plugin>
                            <artifactId>maven-project-info-reports-plugin</artifactId>
                            <version>2.2</version>
                        </plugin>
                        <plugin>
                            <groupId>net.alchim31.maven</groupId>
                            <artifactId>scala-maven-plugin</artifactId>
                            <version>3.0.1</version>
                            <configuration>
                                <scalaVersion>${scala.version}</scalaVersion>
                                <jvmArgs>
                                    <jvmArg>-Xss2048K</jvmArg>
                                    <jvmArg>-Xmx1G</jvmArg>
                                </jvmArgs>
                                <args>
                                    <arg>-deprecation</arg>
                                    <arg>-unchecked</arg>
                                    <arg>-Ydependent-method-types</arg>
                                </args>
                            </configuration>
                        </plugin>
                    </reportPlugins>
                </configuration>
            </plugin>
        </plugins>
    </build>

    <dependencies>
        <dependency>
            <groupId>com.chuusai</groupId>
            <artifactId>shapeless_${scala.compatibility.version}</artifactId>
        </dependency>
        <dependency>
            <groupId>com.paytronix.utils</groupId>
            <artifactId>scala</artifactId>
        </dependency>
        <dependency>
            <groupId>com.thoughtworks.paranamer</groupId>
            <artifactId>paranamer</artifactId>
        </dependency>
        <dependency>
            <groupId>javax.inject</groupId>
            <artifactId>javax.inject</artifactId>
        </dependency>
        <dependency>
            <groupId>joda-time</groupId>
            <artifactId>joda-time</artifactId>
        </dependency>
        <dependency>
            <groupId>org.joda</groupId>
            <artifactId>joda-convert</artifactId>
        </dependency>
        <dependency>
            <groupId>junit</groupId>
            <artifactId>junit</artifactId>
            <scope>test</scope>
        </dependency>
        <dependency>
            <groupId>org.scala-lang</groupId>
            <artifactId>scala-library</artifactId>
        </dependency>
        <dependency>
            <groupId>org.scala-lang</groupId>
            <artifactId>scalap</artifactId>
        </dependency>
        <dependency>
            <groupId>org.specs2</groupId>
            <artifactId>specs2_${scala.compatibility.version}</artifactId>
            <scope>test</scope>
        </dependency>
        <dependency>
            <groupId>org.slf4j</groupId>
            <artifactId>slf4j-api</artifactId>
        </dependency>
    </dependencies>
</project><|MERGE_RESOLUTION|>--- conflicted
+++ resolved
@@ -21,21 +21,13 @@
     <parent>
         <groupId>com.paytronix.utils</groupId>
         <artifactId>parent</artifactId>
-<<<<<<< HEAD
-        <version>13.4-SNAPSHOT</version>
-=======
         <version>13.4-angus-SNAPSHOT</version>
->>>>>>> 01d1d918
         <relativePath>../pom.xml</relativePath>
     </parent>
 
     <groupId>com.paytronix.utils</groupId>
     <artifactId>validation</artifactId>
-<<<<<<< HEAD
-    <version>13.4-SNAPSHOT</version>
-=======
     <version>13.4-angus-SNAPSHOT</version>
->>>>>>> 01d1d918
     <packaging>jar</packaging>
 
     <name>Paytronix Utils - Validation</name>
