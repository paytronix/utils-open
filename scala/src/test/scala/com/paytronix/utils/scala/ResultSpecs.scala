//
// Copyright 2012-2020 Paytronix Systems, Inc.
//
// Licensed under the Apache License, Version 2.0 (the "License");
// you may not use this file except in compliance with the License.
// You may obtain a copy of the License at
//
//     http://www.apache.org/licenses/LICENSE-2.0
//
// Unless required by applicable law or agreed to in writing, software
// distributed under the License is distributed on an "AS IS" BASIS,
// WITHOUT WARRANTIES OR CONDITIONS OF ANY KIND, either express or implied.
// See the License for the specific language governing permissions and
// limitations under the License.
//

package com.paytronix.utils.scala

import org.specs2.SpecificationWithJUnit
import org.specs2.matcher.{AnyMatchers, Matcher, StandardMatchResults}
<<<<<<< HEAD
import cats.data.Validated
import cats.data.Validated.{Invalid, Valid}
=======
import scalaz.{\/, -\/, \/-, Scalaz}
>>>>>>> 28f8db2c

import result._

object ResultMatchers extends AnyMatchers with StandardMatchResults {

    def beFailedWith(message: String): Matcher[ResultG[Unit, _]] =
        beFailedWith(message, ())

    def beFailedWith[E](message: String, parameter: E): Matcher[ResultG[E, _]] =
        beLike {
            case FailedG(throwable, actualParameter) if message != throwable.getMessage && parameter != actualParameter =>
                ko (
                    "expected message \"" + message + "\" does not match actual message \"" + throwable.getMessage + "\" and" +
                    " expected parameter \"" + String.valueOf(parameter) + "\" does not match actual parameter \"" +
                    String.valueOf(actualParameter) + "\""
                )

            case FailedG(throwable, _) if message != throwable.getMessage =>
                ko("expected message \"" + message + "\" does not match actual message \"" + throwable.getMessage + "\"")

            case FailedG(_, actualParameter) if parameter != actualParameter =>
                ko (
                    "expected parameter \"" + String.valueOf(parameter) + "\" does not match actual parameter \"" +
                    String.valueOf(actualParameter) + "\""
                )

            case Okay(_) =>
                ko (
                    "expected failure with message \"" + message + "\" and parameter \"" + String.valueOf(parameter) +
                    "\", but got success"
                )

            case _ => ok
        }

    def beFailedWithCause(message: String): Matcher[ResultG[_, _]] =
        beLike {
            case FailedG(throwable, _) if throwable.getCause == null =>
                ko (
                    "expected cause message \"" + message + "\", but failure has no cause (message is \"" +
                    throwable.getMessage + "\")"
                )

            case FailedG(throwable, _) if throwable.getCause.getMessage != message =>
                ko (
                    "expected cause message \"" + message + "\" does not match actual cause message \"" +
                    throwable.getCause.getMessage + "\""
                )

            case Okay(_) =>
                ko("expected failure with cause message \"" + message + "\", but got success")

            case _ => ok
        }

    def beFailedWithoutCause: Matcher[ResultG[_, _]] =
        beLike {
            case FailedG(throwable, _) if throwable.getCause != null =>
                ko("expected no cause to failure, but got \"" + throwable.getCause + "\"")

            case Okay(_) =>
                ko("expected failure without cause, but got success")

            case _ => ok
        }
}

object ResultFixtures {
    val okay: ResultG[Nothing, String] = Okay("foo")
    val failedUnit: ResultG[Unit, String] = Failed("failed message")
    val failedInt: ResultG[Int, String] = FailedG("failed message", 1)

    class ExceptionA(message: String) extends RuntimeException(message)
    class ExceptionB(message: String) extends RuntimeException(message)

    final case class MyFailedParameter(s: String) extends FailedParameter
}

import ResultMatchers._
import ResultFixtures._

class OkayTest extends SpecificationWithJUnit {
    def is = s2"""
        Okay should
            collect Okay when the partial function applies           $collect1
            collect FailedG when the partial function doesn't apply  $collect2
            filter to Okay when the predicate allows                 $filter1
            filter to FailedG when the predicate rejects             $filter2
            filterNot to FailedG when the predicate allows           $filterNot1
            filterNot to Okay when the predicate rejects             $filterNot2
            flatMap to Okay when k yield Okay                        $flatMap1
            flatMap to FailedG when k yield FailedG                  $flatMap2
            apply a function with foreach                            $foreach1
            ignore the RHS of getOrElse                              $getOrElse1
            be okay                                                  $isOkay1
            be coercible to Okay                                     $asOkay1
            not be failed                                            $isFailed1
            not be coercible to Failed                               $asFailed1
            map a function over the contents                         $map1
            orElse "…" should have no effect                         $orElse1
            orElse parameter(…) should have no effect                $orElse2
            orElse FailedParameter should have no effect             $orElse3
            orElse ("…" -> …) should have no effect                  $orElse4
            orElse Failed(…) should have no effect                   $orElse5
            orElse Okay(…) should have no effect                     $orElse6
            orElse { partial function… } should have no effect       $orElse7
            orElse … should not evaluate the RHS                     $orElse8
            chain to another thing with >>                           $then1
            type test correctly                                      $isA1
            not lie about type tests                                 $isA2
            be covariant in type testing                             $isA3
            pass itself to a function with pass                      $pass1
            pass the contained value to a function for side effects  $sideEffect1
            flatten Okay(Okay(…)) to Okay(…)                         $flatten1
            flatten Okay(Failed(…)) to Failed(…)                     $flatten2
    """

    def collect1 = okay.withFailedType[Unit].collect { case "foo" => 1 } ==== Okay(1)
    def collect2 = okay.withFailedType[Unit].collect { case "bar" => 1 } must beFailedWith("partial function did not apply to value")
    def filter1 = okay.withFailedType[Unit].filter(_ == "foo") ==== okay
    def filter2 = okay.withFailedType[Unit].filter(_ == "bar") must beFailedWith("value did not pass filter")
    def filterNot1 = okay.withFailedType[Unit].filterNot(_ == "foo") must beFailedWith("value did not pass filter")
    def filterNot2 = okay.withFailedType[Unit].filterNot(_ == "bar") ==== okay
    def flatMap1 = okay.flatMap(s => Okay(s + "bar")) ==== Okay("foobar")
    def flatMap2 = okay.flatMap(_ => Failed("foo")) must beFailedWith("foo")
    def foreach1 = { var isGood = false; okay.foreach(s => isGood = s == "foo"); isGood must beTrue }
    def getOrElse1 = okay.getOrElse(sys.error("not lazy enough!")) ==== "foo"
    def isOkay1 = okay.isOkay must beTrue
    def isFailed1 = okay.isFailed must beFalse
    def asOkay1 = (okay.asOkay: Result[String]) ==== okay
    def asFailed1 = okay.asFailed must throwAn[Exception]
    def map1 = okay.map(_ + "bar") ==== Okay("foobar")
    def orElse1 = (okay | "bar") ==== okay
    def orElse2 = (okay | parameter("bar")) ==== okay
    def orElse3 = (okay | MyFailedParameter("bar")) ==== okay
    def orElse4 = (okay | ("bar" -> Nil)) ==== okay
    def orElse5 = (okay | Failed("bar")) ==== okay
    def orElse6 = (okay | Okay("bar")) ==== okay
    def orElse7 = (okay | { case Failed(throwable) => FailedG(throwable, "foo" + throwable.getMessage) }) ==== okay
    def orElse8 = (okay | (sys.error("not lazy enough!"): String)) ==== okay
    def then1 = (okay >> Okay("bar")) ==== Okay("bar")
    def isA1 = okay.isA[String] must beTrue
    def isA2 = okay.isA[Int]    must beFalse
    def isA3 = okay.isA[AnyRef] must beTrue
    def asA1 = okay.withFailedType[Unit].asA[String] ==== okay
    def asA2 = okay.withFailedType[Unit].asA[Int]    must beFailedWith("expected a Int but got a java.lang.String")
    def asA3 = okay.withFailedType[Unit].asA[AnyRef] ==== okay
    def pass1 = { var result: ResultG[Unit, String] = null; { okay.pass { result = _ } ==== okay } and { result ==== okay } }
    def sideEffect1 = { var result: String = null; { okay.sideEffect { result = _ } ==== okay } and { result ==== "foo" } }
    def flatten1 = Okay(okay).flatten ==== okay
    def flatten2 = Okay(Failed("foo")).flatten must beFailedWith("foo")
}

class FailedGTest extends SpecificationWithJUnit {
    implicit val fpdInt = new FailedParameterDefault[Int] { def default = -1 }

    def is = s2"""
        FailedG should
            preserve the failure with collect                                        $collect1
            preserve the failure with filter                                         $filter1
            preserve the failure with filterNot                                      $filterNot1
            preserve the failure with flatMap                                        $flatMap1
            not evaluate the function passed to foreach                              $foreach1
            evaluate to the RHS of getOrElse                                         $getOrElse1
            not be okay                                                              $isOkay1
            not be coercible to Okay                                                 $asOkay1
            be failed                                                                $isFailed1
            be coercible to Failed                                                   $asFailed1
            preserve the failure with map                                            $map1
            orElse "…" should wrap an error message                                  $orElse1
            orElse parameter(…) should change the parameter                          $orElse2
            orElse FailedParameter should change the parameter                       $orElse3
            orElse ("…" -> …) should wrap an error message and change the parameter  $orElse4
            orElse Failed(…) should have no effect                                   $orElse5
            orElse Okay(…) should have no effect                                     $orElse6
            orElse { partial function… } should have no effect                       $orElse7
            preserve the failure with >>                                             $then1
            not type test even for the type ascribed                                 $isA1
            not type test for other types                                            $isA2
            not type test for AnyRef                                                 $isA3
            not type cast to the type ascribed                                       $asA1
            not type cast to other types                                             $asA2
            not type cast to AnyRef                                                  $asA3
            pass itself to a function with pass                                      $pass1
            not affect the failure when passing                                      $pass2
            preserve failure when flattening Failed(…)                               $flatten1
    """

    def collect1 = failedInt.collect { case "foo" => 1 } must beFailedWith("failed message", 1)
    def filter1 = failedInt.filter(_ == "foo") must beFailedWith("failed message", 1)
    def filterNot1 = failedInt.filterNot(_ == "foo") must beFailedWith("failed message", 1)
    def flatMap1 = failedInt.flatMap(s => Okay(s + "bar")) must beFailedWith("failed message", 1)
    def foreach1 = failedInt.foreach(s => sys.error(s"what the heck is $s?")) ==== (())
    def getOrElse1 = failedInt.getOrElse("bar") ==== "bar"
    def isOkay1 = failedInt.isOkay must beFalse
    def asOkay1 = failedInt.asOkay must throwA[Throwable]
    def isFailed1 = failedInt.isFailed must beTrue
    def asFailed1 = (failedInt.asFailed: ResultG[Int, String]) ==== failedInt
    def map1 = failedInt.map(_ + "bar") ==== failedInt
    def orElse1 = (failedInt | "bar")                    must (beFailedWith("bar", 1) and beFailedWithCause("failed message"))
    def orElse2 = (failedInt | parameter("bar"))         must (beFailedWith("failed message", "bar") and beFailedWithoutCause)
    def orElse3 = (failedInt | MyFailedParameter("bar")) must (beFailedWith("failed message", MyFailedParameter("bar")) and beFailedWithoutCause)
    def orElse4 = (failedInt | ("bar" -> Nil))           must (beFailedWith("bar", Nil) and beFailedWithCause("failed message"))
    def orElse5 = (failedInt | Failed("bar"))            must (beFailedWith("bar") and beFailedWithCause("failed message"))
    def orElse6 = (failedInt | Okay("bar"))              ==== Okay("bar")
    def orElse7 = (failedInt | { case FailedG(throwable, _) => FailedG(throwable, "foo" + throwable.getMessage) }) must beFailedWith("failed message", "foofailed message") and beFailedWithoutCause
    def then1 = failedInt >> Okay("bar") ==== failedInt
    def isA1 = failedInt.isA[String]  must beFalse
    def isA2 = failedInt.isA[Int]     must beFalse
    def isA3 = failedInt.isA[AnyRef]  must beFalse
    def asA1 = failedInt.asA[String]  must beFailedWith("failed message", 1)
    def asA2 = failedInt.asA[Int]     must beFailedWith("failed message", 1)
    def asA3 = failedInt.asA[AnyRef]  must beFailedWith("failed message", 1)
    def pass1 = { var resultInt: ResultG[Int, String] = null; val _ = failedInt pass (resultInt = _); resultInt ==== failedInt }
    def pass2 = { failedInt.pass { _ => () } ==== failedInt }
    def flatten1 = (Failed("foo"): Result[Result[String]]).flatten must beFailedWith("foo")
}

class ResultGTest extends SpecificationWithJUnit {
    val okay: Result[String] = Okay("a")
    val okay2: Result[String] = Okay("b")
    val failed: Result[String] = Failed("foo")
    val failed2: Result[String] = Failed("bar")

    def is = s2"""
        ResultG for comprehensions
            for { … <-   Okay(…)                           } yield … $forG1Yield1
            for { … <- Failed(…)                           } yield … $forG1Yield2
            for { … <-   Okay(…);           … <-   Okay(…) } yield … $forG2Yield1
            for { … <- Failed(…);           … <-   Okay(…) } yield … $forG2Yield2
            for { … <-   Okay(…);           … <- Failed(…) } yield … $forG2Yield3
            for { … <- Failed(…);           … <- Failed(…) } yield … $forG2Yield4
            for { … <-   Okay(…); if true ; … <-   Okay(…) } yield … $forG3Yield1
            for { … <-   Okay(…); if false; … <-   Okay(…) } yield … $forG3Yield2
            for { … <-   Okay(…)                           } { … } $forG1SideEffect1
            support pattern matching binders in for-comprehensions that aren't refuted $patMatch1
            support pattern matching binders in for-comprehensions that are refuted $patMatch2
            properly compute the failed parameter type $paramType1
    """

    def forG1Yield1 = (for (a <- okay                        ) yield a + "bar") ==== Okay("abar")
    def forG1Yield2 = (for (a <- failed                      ) yield a + "bar") must beFailedWith("foo")
    def forG2Yield1 = (for (a <- okay;           b <- okay2  ) yield a + b    ) ==== Okay("ab")
    def forG2Yield2 = (for (a <- failed;         b <- okay2  ) yield a + b    ) must beFailedWith("foo")
    def forG2Yield3 = (for (a <- okay;           b <- failed2) yield a + b    ) must beFailedWith("bar")
    def forG2Yield4 = (for (a <- failed;         b <- failed2) yield a + b    ) must beFailedWith("foo")
    def forG3Yield1 = (for (a <- okay; if true;  b <- okay2  ) yield a + b    ) ==== Okay("ab")
    def forG3Yield2 = (for (a <- okay; if false; b <- okay2  ) yield a + b    ) must beFailedWith("value did not pass filter")
    def patMatch1 = (for ((a,b) <- Okay((1,2)): Result[(Int, Int)]) yield a+b) ==== Okay(3)
    def patMatch2 = (for ((0,b) <- Okay((1,2)): Result[(Int, Int)]) yield   b) must beFailedWith("value did not pass filter")
    def paramType1 = (for (a <- Okay(1): ResultG[Option[String], Int]; b <- FailedG("test", Some("foo")) unless true) yield a.toString+b) ==== Okay("1()")
    def forG1SideEffect1 = {
        var result: String = null

        { (for (foo <- Okay("foo")) { result = foo }) ==== (()) } and
        { result ==== "foo" }
    }
}

class ResultConversionTest extends SpecificationWithJUnit {
    val throwable = new RuntimeException("foo")

    def is = s2"""
        Result conversion should convert
            value          to Okay            $fromNonNull
            null           to Failed          $fromNull
            Okay           to value           $toNonNull
            Failed         to null            $toNull
            Some           to Okay            $fromSome
            None           to Failed          $fromNone
            Okay           to Some            $toSome
            Failed         to None            $toNone
            Right          to Okay            $fromRight
            Left w/o param to Failed          $fromLeftThrowable
            Left w/ param  to FailedG         $fromLeftThrowableG
            Okay           to Right           $toRight
            Failed         to Left w/ unit    $toLeftThrowable
            FailedG        to Left w/ param   $toLeftThrowableG
            Valid          to Okay            $fromValid
            Invalid        to FailedG         $fromInvalid
            Okay           to Valid           $toValid
            FailedG        to Invalid         $toInvalid
            Success (Try)  to Okay            $fromSuccess
            Failure (Try)  to Failed          $fromFailure
            Okay           to Success (Try)   $toSuccess
            Failed         to Failure (Try)   $toFailure
            Okay           to :: (List)       $toCons
            Failed         to Nil (List)      $toNil
            Okay           to Iterator.single $toIteratorSingle
            Failed         to Iterator.empty  $toIteratorEmpty
    """

    def fromNonNull = Result("foo") ==== Okay("foo")
    def fromNull = Result(null) must beFailedWith("value was null")
    def toNonNull = Okay("foo").orNull ==== "foo"
    def toNull = (Failed(""): Result[String]).orNull must beNull
    def fromSome = (Some("foo"): Option[String]).toResult ==== Okay("foo")
    def fromNone = (None: Option[String]).toResult must beFailedWith("option was none")
    def toSome = Okay("foo").toOption ==== Some("foo")
    def toNone = Failed("").toOption ==== None
    def fromRight = (Right("foo"): Either[Throwable, String]).toResult ==== Okay("foo")
    def fromLeftThrowable = Left(throwable).toResult ==== Failed(throwable)
    def fromLeftThrowableG = Left((throwable, 1)).toResult ==== FailedG(throwable, 1)
    def toRight = Okay("foo").toEither ==== Right("foo")
    def toLeftThrowable = Failed(throwable).toEither ==== Left((throwable, ()))
    def toLeftThrowableG = FailedG(throwable, 1).toEither ==== Left((throwable, 1))
    def fromValid = (Valid("foo"): Validated[(Throwable, Int), String]).toResult ==== Okay("foo")
    def fromInvalid = (Invalid((throwable, 1)): Validated[(Throwable, Int), String]).toResult ==== FailedG(throwable, 1)
    def toValid = Okay("foo").toValidated ==== Valid("foo")
    def toInvalid = FailedG(throwable, 1).toValidated ==== Invalid((throwable, 1))
    def fromSuccess = scala.util.Success("foo").toResult ==== Okay("foo")
    def fromFailure = scala.util.Failure(throwable).toResult ==== Failed(throwable)
    def toSuccess = Okay("foo").toTry ==== scala.util.Success("foo")
    def toFailure = Failed(throwable).toTry ==== scala.util.Failure(throwable)
    def toCons = Okay("foo").toList ==== List("foo")
    def toNil = Failed("").toList ==== List()
    def toIteratorSingle = Okay("foo").iterator.toList ==== List("foo")
    def toIteratorEmpty = Failed("").iterator.toList ==== List()
}

class ResultOptionTest extends SpecificationWithJUnit {
    def is = s2"""
        ResultG[Option[A]]
            Some mapResult to Okay(Some(…)) $e1
            Some mapResult to Failed(…)     $e2
            None mapResult to Okay(None)    $e3
            None mapResult to Failed(…)     $e4
    """

    def e1 = (Some("foo"): Option[String]).mapResult { s => Okay(s + "bar") } ==== Okay(Some("foobar"))
    def e2 = (Some("foo"): Option[String]).mapResult { _ => Failed("oh no!") } must beFailedWith("oh no!")
    def e3 = (None: Option[String]).mapResult { s => Okay(s + "bar") } ==== Okay(None)
    def e4 = (None: Option[String]).mapResult { _ => Failed("oh no!") } ==== Okay(None)
}

class CatchingSpecTest extends SpecificationWithJUnit {

    def is = s2"""
        Exception catching
            tryCatchValue no exception                  $tryCatchValueNoExceptionCase
            tryCatchValue tossing Throwable             $tryCatchValueThrowableCase
            tryCatchValue tossing Exception             $tryCatchValueExceptionCase
            tryCatchValueG no exception                 $tryCatchValueGNoExceptionCase
            tryCatchValueG tossing Throwable            $tryCatchValueGThrowableCase
            tryCatchValueG tossing Exception            $tryCatchValueGExceptionCase
            tryCatchResult Okay case                    $tryCatchResultOkayCase
            tryCatchResult Failed case                  $tryCatchResultFailedCase
            tryCatchResult tossing Throwable            $tryCatchResultThrowableCase
            tryCatchResult tossing Exception            $tryCatchResultExceptionCase
            tryCatchResultG Okay case                   $tryCatchResultGOkayCase
            tryCatchResultG Failed case                 $tryCatchResultGFailedCase
            tryCatchResultG tossing Throwable           $tryCatchResultGThrowableCase
            tryCatchResultG tossing Exception           $tryCatchResultGExceptionCase

            tryCatchingValue no exception               $tryCatchingValueNoExceptionCase
            tryCatchingValue tossing Throwable          $tryCatchingValueThrowableCase
            tryCatchingValue tossing first Exception    $tryCatchingValueFirstExceptionCase
            tryCatchingValue tossing second Exception   $tryCatchingValueSecondExceptionCase
            tryCatchingValue tossing third Exception    $tryCatchingValueThirdExceptionCase
            tryCatchingValueG no exception              $tryCatchingValueGNoExceptionCase
            tryCatchingValueG tossing Throwable         $tryCatchingValueGThrowableCase
            tryCatchingValueG tossing first Exception   $tryCatchingValueGFirstExceptionCase
            tryCatchingValueG tossing second Exception  $tryCatchingValueGSecondExceptionCase
            tryCatchingValueG tossing third Exception   $tryCatchingValueGThirdExceptionCase
            tryCatchingResult Okay case                 $tryCatchingResultOkayCase
            tryCatchingResult Failed case               $tryCatchingResultFailedCase
            tryCatchingResult tossing Throwable         $tryCatchingResultThrowableCase
            tryCatchingResult tossing first Exception   $tryCatchingResultFirstExceptionCase
            tryCatchingResult tossing second Exception  $tryCatchingResultSecondExceptionCase
            tryCatchingResult tossing third Exception   $tryCatchingResultThirdExceptionCase
            tryCatchingResultG Okay case                $tryCatchingResultGOkayCase
            tryCatchingResultG Failed case              $tryCatchingResultGFailedCase
            tryCatchingResultG tossing Throwable        $tryCatchingResultGThrowableCase
            tryCatchingResultG tossing first Exception  $tryCatchingResultGFirstExceptionCase
            tryCatchingResultG tossing second Exception $tryCatchingResultGSecondExceptionCase
            tryCatchingResultG tossing third Exception  $tryCatchingResultGThirdExceptionCase

            tryCatchValue(…).orElse(…) >> …             $tryCatchValueOrElseBind
    """

    import result.{
        tryCatchValue, tryCatchValueG, tryCatchResult, tryCatchResultG,
        tryCatchingValue, tryCatchingValueG, tryCatchingResult, tryCatchingResultG
    }

    val baseFailed: FailedG[Unit] => ResultG[Int, Int] = f => FailedG(f.message, 222)
    final class ExA(message: String) extends Exception(message)
    final class ExB(message: String) extends Exception(message)
    final class ExC(message: String) extends Exception(message)
    val ExBClass = classOf[ExB]

    val okay111: Result[Int] = Okay(111)
    val okayG111: ResultG[Int, Int] = Okay(111)

    def tryCatchValueNoExceptionCase =
        tryCatchValue { 111 } ==== okay111
    def tryCatchValueThrowableCase =
        tryCatchValue { throw new NoSuchMethodError() } must throwA[NoSuchMethodError]
    def tryCatchValueExceptionCase =
        tryCatchValue { sys.error("test") } must beFailedWith("test")

    def tryCatchValueGNoExceptionCase =
        tryCatchValueG(baseFailed) { 111 } ==== okayG111
    def tryCatchValueGThrowableCase =
        tryCatchValueG(baseFailed) { throw new NoSuchMethodError() } must throwA[NoSuchMethodError]
    def tryCatchValueGExceptionCase =
        tryCatchValueG(baseFailed) { sys.error("test") } must beFailedWith("test", 222)

    def tryCatchResultOkayCase =
        tryCatchResult { Okay(111) } ==== okay111
    def tryCatchResultFailedCase =
        tryCatchResult { Failed("foo") } must beFailedWith("foo")
    def tryCatchResultThrowableCase =
        tryCatchResult { throw new NoSuchMethodError() } must throwA[NoSuchMethodError]
    def tryCatchResultExceptionCase =
        tryCatchResult { sys.error("test") } must beFailedWith("test")

    def tryCatchResultGOkayCase =
        tryCatchResultG(baseFailed) { Okay(111) } ==== okayG111
    def tryCatchResultGFailedCase =
        tryCatchResultG(baseFailed) { FailedG("foo", 333) } must beFailedWith("foo", 333)
    def tryCatchResultGThrowableCase =
        tryCatchResultG(baseFailed) { throw new NoSuchMethodError() } must throwA[NoSuchMethodError]
    def tryCatchResultGExceptionCase =
        tryCatchResultG(baseFailed) { sys.error("test") } must beFailedWith("test", 222)

    def tryCatchingValueNoExceptionCase =
        tryCatchingValue(classOf[ExA], ExBClass) { 111 } ==== okay111
    def tryCatchingValueThrowableCase =
        tryCatchingValue(classOf[ExA], ExBClass) { throw new NoSuchMethodError() } must throwA[NoSuchMethodError]
    def tryCatchingValueFirstExceptionCase =
        tryCatchingValue(classOf[ExA], ExBClass) { throw new ExA("foo") } must beFailedWith("foo")
    def tryCatchingValueSecondExceptionCase =
        tryCatchingValue(classOf[ExA], ExBClass) { throw new ExB("bar") } must beFailedWith("bar")
    def tryCatchingValueThirdExceptionCase =
        tryCatchingValue(classOf[ExA], ExBClass) { throw new ExC("baz") } must throwAn[ExC]

    def tryCatchingValueGNoExceptionCase =
        tryCatchingValueG(classOf[ExA], ExBClass)(baseFailed) { 111 } ==== okayG111
    def tryCatchingValueGThrowableCase =
        tryCatchingValueG(classOf[ExA], ExBClass)(baseFailed) { throw new NoSuchMethodError() } must throwA[NoSuchMethodError]
    def tryCatchingValueGFirstExceptionCase =
        tryCatchingValueG(classOf[ExA], ExBClass)(baseFailed) { throw new ExA("foo") } must beFailedWith("foo", 222)
    def tryCatchingValueGSecondExceptionCase =
        tryCatchingValueG(classOf[ExA], ExBClass)(baseFailed) { throw new ExB("bar") } must beFailedWith("bar", 222)
    def tryCatchingValueGThirdExceptionCase =
        tryCatchingValueG(classOf[ExA], ExBClass)(baseFailed) { throw new ExC("baz") } must throwAn[ExC]

    def tryCatchingResultOkayCase =
        tryCatchingResult(classOf[ExA], ExBClass) { Okay(111) } ==== okay111
    def tryCatchingResultFailedCase =
        tryCatchingResult(classOf[ExA], ExBClass) { Failed("foo") } must beFailedWith("foo")
    def tryCatchingResultThrowableCase =
        tryCatchingResult(classOf[ExA], ExBClass) { throw new NoSuchMethodError() } must throwA[NoSuchMethodError]
    def tryCatchingResultFirstExceptionCase =
        tryCatchingResult(classOf[ExA], ExBClass) { throw new ExA("foo") } must beFailedWith("foo")
    def tryCatchingResultSecondExceptionCase =
        tryCatchingResult(classOf[ExA], ExBClass) { throw new ExB("bar") } must beFailedWith("bar")
    def tryCatchingResultThirdExceptionCase =
        tryCatchingResult(classOf[ExA], ExBClass) { throw new ExC("baz") } must throwAn[ExC]

    def tryCatchingResultGOkayCase =
        tryCatchingResultG(classOf[ExA], ExBClass)(baseFailed) { Okay(111) } ==== okayG111
    def tryCatchingResultGFailedCase =
        tryCatchingResultG(classOf[ExA], ExBClass)(baseFailed) { FailedG("foo", 333) } must beFailedWith("foo", 333)
    def tryCatchingResultGThrowableCase =
        tryCatchingResultG(classOf[ExA], ExBClass)(baseFailed) { throw new NoSuchMethodError() } must throwA[NoSuchMethodError]
    def tryCatchingResultGFirstExceptionCase =
        tryCatchingResultG(classOf[ExA], ExBClass)(baseFailed) { throw new ExA("foo") } must beFailedWith("foo", 222)
    def tryCatchingResultGSecondExceptionCase =
        tryCatchingResultG(classOf[ExA], ExBClass)(baseFailed) { throw new ExB("bar") } must beFailedWith("bar", 222)
    def tryCatchingResultGThirdExceptionCase =
        tryCatchingResultG(classOf[ExA], ExBClass)(baseFailed) { throw new ExC("baz") } must throwAn[ExC]

    // this test case exercises where splicing the try/catch in would change the meaning, e.g.
    //   tryCatchValue(a).orElse(b)
    //     ==>
    //   try { a } catch { … }.orElse(b) >> next
    // instead of the correct
    //   { try { a } catch { … } }.orElse(b) >> next
    def tryCatchValueOrElseBind =
        { (tryCatchValue(123).orElse("foo") >> Okay(321)) ==== Okay(321) } and
        { (tryCatchValue(sys.error("nope")).orElse("foo") >> Okay(321)) must beFailedWith("foo") }
}

class ResultGTTest extends SpecificationWithJUnit {
    import Scalaz._

    val isEven: Int => Boolean = _ % 2 == 0

    def is = s2"""
        ResultGT should
            with Option work with None                            $optNonewithMapCase
            with Option work with Some(Okay)                      $optSomeOkaywithMapCase
            with Option work with Some(Failed): flatMap           $optSomeFailedwithFlatMapCase
            with Option work with Some(Failed): map               $optSomeFailedwithMapCase
            with Option work with Some(odd) with even filter: for $optSomeOkayWithFilterwithForCase
            with Option work with None: mapF                      $optNonewithMapFCase
            with Option work with Some(Okay): mapF                $optSomeOkaywithMapFCase
            with Option work with Some(Failed): mapF              $optSomeFailedwithMapFCase
            with Option work with None: flatMapF                  $optNonewithFlatMapFCase
            with Option work with Some(Okay): flatMapF            $optSomeOkaywithFlatMapFCase
            with Option work with Some(Failed): flatMapF          $optSomeFailedwithFlatMapFCase

            with Option work with | and None                               $orElseNone
            with Option work with | and Some(Okay) + string                $orElseSomeOkayCase1
            with Option work with | and Some(Okay) + parameter()           $orElseSomeOkayCase2
            with Option work with | and Some(Okay) + MyFailedParameter()   $orElseSomeOkayCase3
            with Option work with | and Some(Okay) + String -> Nil         $orElseSomeOkayCase4
            with Option work with | and Some(Okay) + Failed()              $orElseSomeOkayCase5
            with Option work with | and Some(Okay) + Okay()                $orElseSomeOkayCase6
            with Option work with | and Some(Okay) + Failed -> FailedG     $orElseSomeOkayCase7
            with Option work with | and Some(Okay) + sys.error             $orElseSomeOkayCase8
            with Option work with | and Some(Failed) + string              $orElseSomeFailedCase1
            with Option work with | and Some(Failed) + parameter           $orElseSomeFailedCase2
            with Option work with | and Some(Failed) + MyFailedParameter() $orElseSomeFailedCase3
            with Option work with | and Some(Failed) + String -> Nil       $orElseSomeFailedCase4
            with Option work with | and Some(Failed) + Failed()            $orElseSomeFailedCase5
            with Option work with | and Some(Failed) + Okay()              $orElseSomeFailedCase6
            with Option work with | and Some(Failed) + Failed -> FailedG   $orElseSomeFailedCase7

            with Option make a ResultGT from okay    $optFromOkayCase
            with Option make a ResultGT from failued $optFromFailedCase
            with Option make a ResultGT from some    $optLiftSomeGCase
            with Option make a ResultGT from none    $optLiftNoneGCase

            with List integration test: for, failures          $listBigTestCase1
            with List integration test: for, liftF, fromResult $listBigTestCase2
            with List integration test: for, withFilter        $listBigTestCase3
    """

    def optNonewithMapCase =
        ResultGT[Option, Unit, Int](None).map(_ + 1738).run ==== None

    def optSomeOkaywithMapCase =
        ResultGT[Option, Unit, Int](Some(Okay(1))).map(_ + 1738).run ==== Some(Okay(1739))

    def optSomeFailedwithFlatMapCase =
        ResultGT[Option, Unit, Int](Some(Okay(1))).flatMap({
            case x if isEven(x) => ResultGT[Option, Unit, Int](Some(Okay(x)))
            case _ => ResultGT[Option, Unit, Int](Some(Failed("not even")))
        }).run ==== Some(Failed("not even"))

    def optSomeFailedwithMapCase =
        ResultGT[Option, Unit, Int](Some(Failed("failure"))).map(_ + 1738).run ==== Some(Failed("failure"))

    def optSomeOkayWithFilterwithForCase = {
        val res: ResultGT[Option, Unit, Int] = for {
            x <- ResultGT[Option, Unit, Int](Some(Okay(1))) if isEven(x)
        } yield x + 1
        res.run ==== Some(Failed("value did not pass filter"))
    }

    def optNonewithMapFCase =
        ResultGT[Option, Unit, Int](None).mapF((x: Int) => Some(x + 1738)).run ==== None

    def optSomeOkaywithMapFCase =
        ResultGT[Option, Unit, Int](Some(Okay(1))).mapF((x: Int) => Some(x + 1738)).run ==== Some(Okay(1739))

    def optSomeFailedwithMapFCase =
        ResultGT[Option, Unit, Int](Some(Failed("FAILURE"))).mapF((x: Int) => Some(x + 1738)).run ==== Some(Failed("FAILURE"))

    def optNonewithFlatMapFCase =
        ResultGT[Option, Unit, Int](None).flatMapF((x: Int) => Some(Okay(x + 1738))).run ==== None

    def optSomeOkaywithFlatMapFCase =
        ResultGT[Option, Unit, Int](Some(Okay(1))).flatMapF((x: Int) => Some(Okay(x + 1738))).run ==== Some(Okay(1739))

    def optSomeFailedwithFlatMapFCase =
        ResultGT[Option, Unit, Int](Some(Failed("FAILURE"))).flatMapF((x: Int) => Some(Okay(x + 1738))).run ==== Some(Failed("FAILURE"))


    def orElseNone =
        (ResultGT[Option, Unit, Int](None) | "FAILURE").run ==== None

    def orElseSomeOkayCase1 =
        (ResultGT[Option, Unit, Int](Some(Okay(1))) | "FAILURE").run ==== Some(Okay(1))

    def orElseSomeOkayCase2 =
        (ResultGT[Option, Unit, Int](Some(Okay(1))) | parameter("FAILURE")).run ==== Some(Okay(1))

    def orElseSomeOkayCase3 =
        (ResultGT[Option, Unit, Int](Some(Okay(1))) | MyFailedParameter("FAILURE")).run ==== Some(Okay(1))

    def orElseSomeOkayCase4 =
        (ResultGT[Option, Unit, Int](Some(Okay(1))) | ("FAILURE" -> Nil)).run ==== Some(Okay(1))

    def orElseSomeOkayCase5 =
        (ResultGT[Option, Unit, Int](Some(Okay(1))) | Failed("FAILURE")).run ==== Some(Okay(1))

    def orElseSomeOkayCase6 =
        (ResultGT[Option, Unit, Int](Some(Okay(1))) | Okay("???")).run ==== Some(Okay(1))

    def orElseSomeOkayCase7 =
        (ResultGT[Option, Unit, Int](Some(Okay(1))) | { case Failed(throwable) => FailedG(throwable, "foo" + throwable.getMessage) }).run ==== Some(Okay(1))

    def orElseSomeOkayCase8 =
        (ResultGT[Option, Unit, Int](Some(Okay(1))) | (sys.error("not lazy enough"): String)).run ==== Some(Okay(1))


    def orElseSomeFailedCase1 =
        (ResultGT[Option, Int, String](Some(failedInt)) | "bar").run.getOrElse(sys.error("WTF")) must (beFailedWith("bar", 1) and beFailedWithCause("failed message"))

    def orElseSomeFailedCase2 =
        (ResultGT[Option, Int, String](Some(failedInt)) | parameter("bar")).run.getOrElse(sys.error("WTF")) must (beFailedWith("failed message", "bar") and beFailedWithoutCause)

    def orElseSomeFailedCase3 =
        (ResultGT[Option, Int, String](Some(failedInt)) | MyFailedParameter("bar")).run.getOrElse(sys.error("WTF")) must (beFailedWith("failed message", MyFailedParameter("bar")) and beFailedWithoutCause)

    def orElseSomeFailedCase4 =
        (ResultGT[Option, Int, String](Some(failedInt)) | ("bar" -> Nil)).run.getOrElse(sys.error("WTF")) must (beFailedWith("bar", Nil) and beFailedWithCause("failed message"))

    def orElseSomeFailedCase5 =
        (ResultGT[Option, Int, String](Some(failedInt)) | Failed("bar")).run.getOrElse(sys.error("WTF")) must (beFailedWith("bar") and beFailedWithoutCause)

    def orElseSomeFailedCase6 =
        (ResultGT[Option, Int, String](Some(failedInt)) | Okay("bar")).run.getOrElse(sys.error("WTF")) ==== Okay("bar")

    def orElseSomeFailedCase7 =
        (ResultGT[Option, Int, String](Some(failedInt)) | { case FailedG(throwable, _) => FailedG(throwable, "foo" + throwable.getMessage) }).run.getOrElse(sys.error("WTF")) must beFailedWith("failed message", "foofailed message") and beFailedWithoutCause


    def optFromOkayCase =
        ResultGT.fromResultG[Option, Unit, Int](Okay(1)).run ==== Some(Okay(1))

    def optFromFailedCase =
        ResultGT.fromResultG[Option, Unit, Int](Failed("failure")).run ==== Some(Failed("failure"))

    def optLiftSomeGCase =
        ResultGT.liftF[Option, Unit, Int](Some(1)).run ==== Some(Okay(1))

    def optLiftNoneGCase =
        ResultGT.liftF[Option, Unit, Int](None).run ==== None

    def listBigTestCase1 = {

        val res = for {
            x <- ResultGT[List, Unit, Int](List(Okay(1), Okay(2), Okay(3)))
            y <- ResultGT[List, Unit, Int](List(Okay(4), Okay(5), Failed("6 not allowed")))
        } yield x + y

        res.run ==== List(Okay(5), Okay(6), Failed("6 not allowed"), Okay(6), Okay(7), Failed("6 not allowed"), Okay(7), Okay(8), Failed("6 not allowed"))
    }

    def listBigTestCase2 = {

        val res = for {
            x <- ResultGT[List, Unit, Int](List(Okay(1), Okay(2)))
            y <- ResultGT.liftF[List, Unit, String](List("3", "4"))
            z <- ResultGT.fromResult[List, Int](Okay(5))
        } yield z * x + y.toInt

        res.run ==== List(Okay(8), Okay(9), Okay(13), Okay(14))
    }

    def listBigTestCase3 = {
        val res = for {
            x <- ResultGT[List, Unit, Int](List(Okay(1), Okay(2))) if isEven(x)
        } yield x

        res.run ==== List(Failed("value did not pass filter"), Okay(2))
    }
}

class BindAndChainTest extends SpecificationWithJUnit {
    def is = s2"""
        ResultG macros
            okay >> okay             $chainOkayOkayCase
            failed >> okay           $chainFailedOkayCase
            okay >> failed           $chainOkayFailedCase
            failed >> failed         $chainFailedFailedCase
            failed >> error          $chainFailedLazyCase
            okay >> fun              $chainOkayFunCase
            okay >>= { _ => okay }   $bindWildcardOkayCase
            failed >>= { _ => okay } $bindWildcardFailedCase
            okay >>= { a => rhs }    $bindIdentOkayCase
            failed >>= { a => rhs }  $bindIdentFailedCase
            okay >>= { case … }      $bindPFOkayCase
            failed >>= { case … }    $bindPFFailedCase
            okay >>= fun             $bindFunCase
            okay >>= { a => … } with import renaming $bindImportRenamingCase
            okay >>= { a => … } with dependent type $bindDepTypeCase
            okay >>= { a => … } with shadowing $bindShadowCase
            okay >>= { case … } with unapplication $bindPFUnapplyCase
    """

    val okay1: ResultG[Int, Int] = Okay(1)
    val failedFoo: ResultG[Int, Int] = FailedG("foo", 1)

    def nullaryFun = Okay(2)
    val unaryFun: Int => ResultG[Int, Int] = a => Okay(a+1)

    def chainOkayOkayCase =
        (okay1 >> Okay(2)) ==== Okay(2)
    def chainOkayFailedCase =
        (okay1 >> FailedG("foo", 1)) must beFailedWith("foo", 1)
    def chainFailedOkayCase =
        (failedFoo >> Okay(2)) must beFailedWith("foo", 1)
    def chainFailedFailedCase =
        (failedFoo >> FailedG("bar", 2)) must beFailedWith("foo", 1)
    def chainFailedLazyCase =
        (failedFoo >> sys.error("boom")) must beFailedWith("foo", 1)
    def chainOkayFunCase =
        (okay1 >> nullaryFun) ==== Okay(2)

    def bindWildcardOkayCase =
        (okay1 >>= { _ => Okay(2) }) ==== Okay(2)
    def bindWildcardFailedCase =
        (failedFoo >>= { _ => Okay(2) }) must beFailedWith("foo", 1)
    def bindIdentOkayCase =
        (okay1 >>= { (a: Int) => Okay(a+1) }) ==== Okay(2)
    def bindIdentFailedCase =
        (failedFoo >>= { (a: Int) => Okay(a+1) }) must beFailedWith("foo", 1)
    def bindPFOkayCase =
        (okay1 >>= { case 0 => Okay(2); case 1 => Okay(3); case _ => FailedG("nope", 999) }) ==== Okay(3)
    def bindPFFailedCase =
        (failedFoo >>= { case 0 => Okay(2); case 1 => Okay(3); case _ => FailedG("nope", 999) }) must beFailedWith("foo", 1)
    def bindFunCase =
        (okay1 >>= unaryFun) ==== Okay(2)

    import com.paytronix.utils.scala.result.Okay.{apply => zippy}
    def bindImportRenamingCase =
        (okay1 >>= { a => zippy(a+1) }) ==== Okay(2)


    object enum extends Enumeration {
        val a = Value("a")
    }

    def bindDepTypeCase =
        ((Okay(enum): ResultG[Int, enum.type]) >>= { en =>
            val x: en.Value = en.values.head
            Okay(x)
        }) ==== Okay(enum.a)

    def bindShadowCase =
        (okay1 >>= { a => val a = 2; Okay(a) }) ==== Okay(2)

    def bindPFUnapplyCase =
        ((Okay(Array(Some(1))): ResultG[Int, Array[Option[Int]]]) >>= {
            case Array(Some(1)) => Okay(2)
            case Array(Some(1), Some(2)) => FailedG("nooo", 999)
            case _ => FailedG("nope", 123)
        }) ==== Okay(2)
}

class ResultGTTest extends SpecificationWithJUnit {
    import cats.{Applicative, Functor}
    import cats.implicits._

    val isEven: Int => Boolean = _ % 2 == 0

    def is = s2"""
        ResultGT should
            with Option work with None                            $optNonewithMapCase
            with Option work with Some(Okay)                      $optSomeOkaywithMapCase
            with Option work with Some(Failed): flatMap           $optSomeFailedwithFlatMapCase
            with Option work with Some(Failed): map               $optSomeFailedwithMapCase
            with Option work with Some(odd) with even filter: for $optSomeOkayWithFilterwithForCase
            with Option work with None: mapF                      $optNonewithMapFCase
            with Option work with Some(Okay): mapF                $optSomeOkaywithMapFCase
            with Option work with Some(Failed): mapF              $optSomeFailedwithMapFCase
            with Option work with None: flatMapF                  $optNonewithFlatMapFCase
            with Option work with Some(Okay): flatMapF            $optSomeOkaywithFlatMapFCase
            with Option work with Some(Failed): flatMapF          $optSomeFailedwithFlatMapFCase

            with Option work with | and None                               $orElseNone
            with Option work with | and Some(Okay) + string                $orElseSomeOkayCase1
            with Option work with | and Some(Okay) + parameter()           $orElseSomeOkayCase2
            with Option work with | and Some(Okay) + MyFailedParameter()   $orElseSomeOkayCase3
            with Option work with | and Some(Okay) + String -> Nil         $orElseSomeOkayCase4
            with Option work with | and Some(Okay) + Failed()              $orElseSomeOkayCase5
            with Option work with | and Some(Okay) + Okay()                $orElseSomeOkayCase6
            with Option work with | and Some(Okay) + Failed -> FailedG     $orElseSomeOkayCase7
            with Option work with | and Some(Okay) + sys.error             $orElseSomeOkayCase8
            with Option work with | and Some(Failed) + string              $orElseSomeFailedCase1
            with Option work with | and Some(Failed) + parameter           $orElseSomeFailedCase2
            with Option work with | and Some(Failed) + MyFailedParameter() $orElseSomeFailedCase3
            with Option work with | and Some(Failed) + String -> Nil       $orElseSomeFailedCase4
            with Option work with | and Some(Failed) + Failed()            $orElseSomeFailedCase5
            with Option work with | and Some(Failed) + Okay()              $orElseSomeFailedCase6
            with Option work with | and Some(Failed) + Failed -> FailedG   $orElseSomeFailedCase7

            with Option make a ResultGT from okay    $optFromOkayCase
            with Option make a ResultGT from failed  $optFromFailedCase
            with Option make a ResultGT from some    $optLiftSomeGCase
            with Option make a ResultGT from none    $optLiftNoneGCase
            with Option make a ResultT from some     $optLiftSomeCase
            with Option make a ResultT from none     $optLiftNoneCase

            with List integration test: for, failures          $listBigTestCase1
            with List integration test: for, liftF, fromResult $listBigTestCase2
            with List integration test: for, withFilter        $listBigTestCase3

            with Option derive implicit applicative instance $optDerivedApplicativeInstanceTest
            with List derive implicit functor instance       $listDerivedFunctorInstanceTest
    """

    def optNonewithMapCase =
        ResultGT[Unit, Option, Int](None).map(_ + 1738).value ==== None

    def optSomeOkaywithMapCase =
        ResultGT[Unit, Option, Int](Some(Okay(1))).map(_ + 1738).value ==== Some(Okay(1739))

    def optSomeFailedwithFlatMapCase =
        ResultGT[Unit, Option, Int](Some(Okay(1))).flatMap({
            case x if isEven(x) => ResultT[Option, Int](Some(Okay(x)))
            case _ => ResultT[Option, Int](Some(Failed("not even")))
        }).value ==== Some(Failed("not even"))

    def optSomeFailedwithMapCase =
        ResultGT[Unit, Option, Int](Some(Failed("failure"))).map(_ + 1738).value ==== Some(Failed("failure"))

    def optSomeOkayWithFilterwithForCase = {
        val res: ResultT[Option, Int] = for {
            x <- ResultT[Option, Int](Some(Okay(1))) if isEven(x)
        } yield x + 1
        res.value ==== Some(Failed("value did not pass filter"))
    }

    def optNonewithMapFCase =
        ResultT[Option, Int](None).mapF((x: Int) => Some(x + 1738)).value ==== None

    def optSomeOkaywithMapFCase =
        ResultT[Option, Int](Some(Okay(1))).mapF((x: Int) => Some(x + 1738)).value ==== Some(Okay(1739))

    def optSomeFailedwithMapFCase = 
        ResultT[Option, Int](Some(Failed("FAILURE"))).mapF((x: Int) => Some(x + 1738)).value ==== Some(Failed("FAILURE"))

    def optNonewithFlatMapFCase = 
        ResultT[Option, Int](None).flatMapF((x: Int) => Some(Okay(x + 1738))).value ==== None

    def optSomeOkaywithFlatMapFCase = 
        ResultT[Option, Int](Some(Okay(1))).flatMapF((x: Int) => Some(Okay(x + 1738))).value ==== Some(Okay(1739))

    def optSomeFailedwithFlatMapFCase =
        ResultT[Option, Int](Some(Failed("FAILURE"))).flatMapF((x: Int) => Some(Okay(x + 1738))).value ==== Some(Failed("FAILURE"))


    def orElseNone =
        (ResultT[Option, Int](None) | "FAILURE").value ==== None

    def orElseSomeOkayCase1 =
        (ResultT[Option, Int](Some(Okay(1))) | "FAILURE").value ==== Some(Okay(1))

    def orElseSomeOkayCase2 =
        (ResultT[Option, Int](Some(Okay(1))) | parameter("FAILURE")).value ==== Some(Okay(1))

    def orElseSomeOkayCase3 =
        (ResultT[Option, Int](Some(Okay(1))) | MyFailedParameter("FAILURE")).value ==== Some(Okay(1))

    def orElseSomeOkayCase4 =
        (ResultT[Option, Int](Some(Okay(1))) | ("FAILURE" -> Nil)).value ==== Some(Okay(1))

    def orElseSomeOkayCase5 =
        (ResultT[Option, Int](Some(Okay(1))) | Failed("FAILURE")).value ==== Some(Okay(1))

    def orElseSomeOkayCase6 =
        (ResultT[Option, Int](Some(Okay(1))) | Okay("???")).value ==== Some(Okay(1))

    def orElseSomeOkayCase7 =
        (ResultT[Option, Int](Some(Okay(1))) | { case Failed(throwable) => FailedG(throwable, "foo" + throwable.getMessage) }).value ==== Some(Okay(1))

    def orElseSomeOkayCase8 =
        (ResultT[Option, Int](Some(Okay(1))) | (sys.error("not lazy enough"): String)).value ==== Some(Okay(1))


    def orElseSomeFailedCase1 = 
        (ResultGT[Int, Option, String](Some(failedInt)) | "bar").value.getOrElse(sys.error("WTF")) must (beFailedWith("bar", 1) and beFailedWithCause("failed message"))

    def orElseSomeFailedCase2 = 
        (ResultGT[Int, Option, String](Some(failedInt)) | parameter("bar")).value.getOrElse(sys.error("WTF")) must (beFailedWith("failed message", "bar") and beFailedWithoutCause)

    def orElseSomeFailedCase3 = 
        (ResultGT[Int, Option, String](Some(failedInt)) | MyFailedParameter("bar")).value.getOrElse(sys.error("WTF")) must (beFailedWith("failed message", MyFailedParameter("bar")) and beFailedWithoutCause)

    def orElseSomeFailedCase4 = 
        (ResultGT[Int, Option, String](Some(failedInt)) | ("bar" -> Nil)).value.getOrElse(sys.error("WTF")) must (beFailedWith("bar", Nil) and beFailedWithCause("failed message"))

    def orElseSomeFailedCase5 = 
        (ResultGT[Int, Option, String](Some(failedInt)) | Failed("bar")).value.getOrElse(sys.error("WTF")) must (beFailedWith("bar") and beFailedWithCause("failed message"))

    def orElseSomeFailedCase6 = 
        (ResultGT[Int, Option, String](Some(failedInt)) | Okay("bar")).value.getOrElse(sys.error("WTF")) ==== Okay("bar")

    def orElseSomeFailedCase7 = 
        (ResultGT[Int, Option, String](Some(failedInt)) | { case FailedG(throwable, _) => FailedG(throwable, "foo" + throwable.getMessage) }).value.getOrElse(sys.error("WTF")) must beFailedWith("failed message", "foofailed message") and beFailedWithoutCause


    def optFromOkayCase = 
        ResultGT.fromResultG[Unit, Option, Int](Okay(1)).value ==== Some(Okay(1))

    def optFromFailedCase = 
        ResultGT.fromResultG[Unit, Option, Int](Failed("failure")).value ==== Some(Failed("failure"))

    def optLiftSomeGCase = 
        ResultGT.liftF[Unit, Option, Int](Some(1)).value ==== Some(Okay(1))

    def optLiftNoneGCase = 
        ResultGT.liftF[Unit, Option, Int](None).value ==== None

    def optLiftSomeCase = 
        ResultT.liftF[Option, Int](Some(1)).value ==== Some(Okay(1))

    def optLiftNoneCase =   
        ResultT.liftF[Option, Int](None).value ==== None

    def listBigTestCase1 = {

        val res = for {
            x <- ResultT[List, Int](List(Okay(1), Okay(2), Okay(3)))
            y <- ResultT[List, Int](List(Okay(4), Okay(5), Failed("6 not allowed")))
        } yield x + y

        res.value ==== List(Okay(5), Okay(6), Failed("6 not allowed"), Okay(6), Okay(7), Failed("6 not allowed"), Okay(7), Okay(8), Failed("6 not allowed"))
    }

    def listBigTestCase2 = {

        val res = for {
            x <- ResultT[List, Int](List(Okay(1), Okay(2)))
            y <- ResultT.liftF[List, String](List("3", "4"))
            z <- ResultT.fromResult[List, Int](Okay(5))
        } yield z * x + y.toInt

        res.value ==== List(Okay(8), Okay(9), Okay(13), Okay(14))
    }

    def listBigTestCase3 = {
        val res = for {
            x <- ResultT[List, Int](List(Okay(1), Okay(2))) if isEven(x)
        } yield x 

        res.value ==== List(Failed("value did not pass filter"), Okay(2))
    }

    def optDerivedApplicativeInstanceTest(implicit app: Applicative[ResultGT[Unit, Option, *]]) = {
        app.ap(ResultGT[Unit, Option, Int => Int](Some(Okay(_ + 1))))(ResultGT[Unit, Option, Int](Some(Okay(1)))).value ==== Some(Okay(2))
    }

    def listDerivedFunctorInstanceTest(implicit func: Functor[ResultGT[Unit, List, *]]) = {
        func.map(ResultGT[Unit, List, Int](List(Okay(1), Okay(2))))(x => x * x).value ==== List(Okay(1), Okay(4))
    }
}<|MERGE_RESOLUTION|>--- conflicted
+++ resolved
@@ -18,12 +18,8 @@
 
 import org.specs2.SpecificationWithJUnit
 import org.specs2.matcher.{AnyMatchers, Matcher, StandardMatchResults}
-<<<<<<< HEAD
 import cats.data.Validated
 import cats.data.Validated.{Invalid, Valid}
-=======
-import scalaz.{\/, -\/, \/-, Scalaz}
->>>>>>> 28f8db2c
 
 import result._
 
@@ -509,185 +505,6 @@
         { (tryCatchValue(sys.error("nope")).orElse("foo") >> Okay(321)) must beFailedWith("foo") }
 }
 
-class ResultGTTest extends SpecificationWithJUnit {
-    import Scalaz._
-
-    val isEven: Int => Boolean = _ % 2 == 0
-
-    def is = s2"""
-        ResultGT should
-            with Option work with None                            $optNonewithMapCase
-            with Option work with Some(Okay)                      $optSomeOkaywithMapCase
-            with Option work with Some(Failed): flatMap           $optSomeFailedwithFlatMapCase
-            with Option work with Some(Failed): map               $optSomeFailedwithMapCase
-            with Option work with Some(odd) with even filter: for $optSomeOkayWithFilterwithForCase
-            with Option work with None: mapF                      $optNonewithMapFCase
-            with Option work with Some(Okay): mapF                $optSomeOkaywithMapFCase
-            with Option work with Some(Failed): mapF              $optSomeFailedwithMapFCase
-            with Option work with None: flatMapF                  $optNonewithFlatMapFCase
-            with Option work with Some(Okay): flatMapF            $optSomeOkaywithFlatMapFCase
-            with Option work with Some(Failed): flatMapF          $optSomeFailedwithFlatMapFCase
-
-            with Option work with | and None                               $orElseNone
-            with Option work with | and Some(Okay) + string                $orElseSomeOkayCase1
-            with Option work with | and Some(Okay) + parameter()           $orElseSomeOkayCase2
-            with Option work with | and Some(Okay) + MyFailedParameter()   $orElseSomeOkayCase3
-            with Option work with | and Some(Okay) + String -> Nil         $orElseSomeOkayCase4
-            with Option work with | and Some(Okay) + Failed()              $orElseSomeOkayCase5
-            with Option work with | and Some(Okay) + Okay()                $orElseSomeOkayCase6
-            with Option work with | and Some(Okay) + Failed -> FailedG     $orElseSomeOkayCase7
-            with Option work with | and Some(Okay) + sys.error             $orElseSomeOkayCase8
-            with Option work with | and Some(Failed) + string              $orElseSomeFailedCase1
-            with Option work with | and Some(Failed) + parameter           $orElseSomeFailedCase2
-            with Option work with | and Some(Failed) + MyFailedParameter() $orElseSomeFailedCase3
-            with Option work with | and Some(Failed) + String -> Nil       $orElseSomeFailedCase4
-            with Option work with | and Some(Failed) + Failed()            $orElseSomeFailedCase5
-            with Option work with | and Some(Failed) + Okay()              $orElseSomeFailedCase6
-            with Option work with | and Some(Failed) + Failed -> FailedG   $orElseSomeFailedCase7
-
-            with Option make a ResultGT from okay    $optFromOkayCase
-            with Option make a ResultGT from failued $optFromFailedCase
-            with Option make a ResultGT from some    $optLiftSomeGCase
-            with Option make a ResultGT from none    $optLiftNoneGCase
-
-            with List integration test: for, failures          $listBigTestCase1
-            with List integration test: for, liftF, fromResult $listBigTestCase2
-            with List integration test: for, withFilter        $listBigTestCase3
-    """
-
-    def optNonewithMapCase =
-        ResultGT[Option, Unit, Int](None).map(_ + 1738).run ==== None
-
-    def optSomeOkaywithMapCase =
-        ResultGT[Option, Unit, Int](Some(Okay(1))).map(_ + 1738).run ==== Some(Okay(1739))
-
-    def optSomeFailedwithFlatMapCase =
-        ResultGT[Option, Unit, Int](Some(Okay(1))).flatMap({
-            case x if isEven(x) => ResultGT[Option, Unit, Int](Some(Okay(x)))
-            case _ => ResultGT[Option, Unit, Int](Some(Failed("not even")))
-        }).run ==== Some(Failed("not even"))
-
-    def optSomeFailedwithMapCase =
-        ResultGT[Option, Unit, Int](Some(Failed("failure"))).map(_ + 1738).run ==== Some(Failed("failure"))
-
-    def optSomeOkayWithFilterwithForCase = {
-        val res: ResultGT[Option, Unit, Int] = for {
-            x <- ResultGT[Option, Unit, Int](Some(Okay(1))) if isEven(x)
-        } yield x + 1
-        res.run ==== Some(Failed("value did not pass filter"))
-    }
-
-    def optNonewithMapFCase =
-        ResultGT[Option, Unit, Int](None).mapF((x: Int) => Some(x + 1738)).run ==== None
-
-    def optSomeOkaywithMapFCase =
-        ResultGT[Option, Unit, Int](Some(Okay(1))).mapF((x: Int) => Some(x + 1738)).run ==== Some(Okay(1739))
-
-    def optSomeFailedwithMapFCase =
-        ResultGT[Option, Unit, Int](Some(Failed("FAILURE"))).mapF((x: Int) => Some(x + 1738)).run ==== Some(Failed("FAILURE"))
-
-    def optNonewithFlatMapFCase =
-        ResultGT[Option, Unit, Int](None).flatMapF((x: Int) => Some(Okay(x + 1738))).run ==== None
-
-    def optSomeOkaywithFlatMapFCase =
-        ResultGT[Option, Unit, Int](Some(Okay(1))).flatMapF((x: Int) => Some(Okay(x + 1738))).run ==== Some(Okay(1739))
-
-    def optSomeFailedwithFlatMapFCase =
-        ResultGT[Option, Unit, Int](Some(Failed("FAILURE"))).flatMapF((x: Int) => Some(Okay(x + 1738))).run ==== Some(Failed("FAILURE"))
-
-
-    def orElseNone =
-        (ResultGT[Option, Unit, Int](None) | "FAILURE").run ==== None
-
-    def orElseSomeOkayCase1 =
-        (ResultGT[Option, Unit, Int](Some(Okay(1))) | "FAILURE").run ==== Some(Okay(1))
-
-    def orElseSomeOkayCase2 =
-        (ResultGT[Option, Unit, Int](Some(Okay(1))) | parameter("FAILURE")).run ==== Some(Okay(1))
-
-    def orElseSomeOkayCase3 =
-        (ResultGT[Option, Unit, Int](Some(Okay(1))) | MyFailedParameter("FAILURE")).run ==== Some(Okay(1))
-
-    def orElseSomeOkayCase4 =
-        (ResultGT[Option, Unit, Int](Some(Okay(1))) | ("FAILURE" -> Nil)).run ==== Some(Okay(1))
-
-    def orElseSomeOkayCase5 =
-        (ResultGT[Option, Unit, Int](Some(Okay(1))) | Failed("FAILURE")).run ==== Some(Okay(1))
-
-    def orElseSomeOkayCase6 =
-        (ResultGT[Option, Unit, Int](Some(Okay(1))) | Okay("???")).run ==== Some(Okay(1))
-
-    def orElseSomeOkayCase7 =
-        (ResultGT[Option, Unit, Int](Some(Okay(1))) | { case Failed(throwable) => FailedG(throwable, "foo" + throwable.getMessage) }).run ==== Some(Okay(1))
-
-    def orElseSomeOkayCase8 =
-        (ResultGT[Option, Unit, Int](Some(Okay(1))) | (sys.error("not lazy enough"): String)).run ==== Some(Okay(1))
-
-
-    def orElseSomeFailedCase1 =
-        (ResultGT[Option, Int, String](Some(failedInt)) | "bar").run.getOrElse(sys.error("WTF")) must (beFailedWith("bar", 1) and beFailedWithCause("failed message"))
-
-    def orElseSomeFailedCase2 =
-        (ResultGT[Option, Int, String](Some(failedInt)) | parameter("bar")).run.getOrElse(sys.error("WTF")) must (beFailedWith("failed message", "bar") and beFailedWithoutCause)
-
-    def orElseSomeFailedCase3 =
-        (ResultGT[Option, Int, String](Some(failedInt)) | MyFailedParameter("bar")).run.getOrElse(sys.error("WTF")) must (beFailedWith("failed message", MyFailedParameter("bar")) and beFailedWithoutCause)
-
-    def orElseSomeFailedCase4 =
-        (ResultGT[Option, Int, String](Some(failedInt)) | ("bar" -> Nil)).run.getOrElse(sys.error("WTF")) must (beFailedWith("bar", Nil) and beFailedWithCause("failed message"))
-
-    def orElseSomeFailedCase5 =
-        (ResultGT[Option, Int, String](Some(failedInt)) | Failed("bar")).run.getOrElse(sys.error("WTF")) must (beFailedWith("bar") and beFailedWithoutCause)
-
-    def orElseSomeFailedCase6 =
-        (ResultGT[Option, Int, String](Some(failedInt)) | Okay("bar")).run.getOrElse(sys.error("WTF")) ==== Okay("bar")
-
-    def orElseSomeFailedCase7 =
-        (ResultGT[Option, Int, String](Some(failedInt)) | { case FailedG(throwable, _) => FailedG(throwable, "foo" + throwable.getMessage) }).run.getOrElse(sys.error("WTF")) must beFailedWith("failed message", "foofailed message") and beFailedWithoutCause
-
-
-    def optFromOkayCase =
-        ResultGT.fromResultG[Option, Unit, Int](Okay(1)).run ==== Some(Okay(1))
-
-    def optFromFailedCase =
-        ResultGT.fromResultG[Option, Unit, Int](Failed("failure")).run ==== Some(Failed("failure"))
-
-    def optLiftSomeGCase =
-        ResultGT.liftF[Option, Unit, Int](Some(1)).run ==== Some(Okay(1))
-
-    def optLiftNoneGCase =
-        ResultGT.liftF[Option, Unit, Int](None).run ==== None
-
-    def listBigTestCase1 = {
-
-        val res = for {
-            x <- ResultGT[List, Unit, Int](List(Okay(1), Okay(2), Okay(3)))
-            y <- ResultGT[List, Unit, Int](List(Okay(4), Okay(5), Failed("6 not allowed")))
-        } yield x + y
-
-        res.run ==== List(Okay(5), Okay(6), Failed("6 not allowed"), Okay(6), Okay(7), Failed("6 not allowed"), Okay(7), Okay(8), Failed("6 not allowed"))
-    }
-
-    def listBigTestCase2 = {
-
-        val res = for {
-            x <- ResultGT[List, Unit, Int](List(Okay(1), Okay(2)))
-            y <- ResultGT.liftF[List, Unit, String](List("3", "4"))
-            z <- ResultGT.fromResult[List, Int](Okay(5))
-        } yield z * x + y.toInt
-
-        res.run ==== List(Okay(8), Okay(9), Okay(13), Okay(14))
-    }
-
-    def listBigTestCase3 = {
-        val res = for {
-            x <- ResultGT[List, Unit, Int](List(Okay(1), Okay(2))) if isEven(x)
-        } yield x
-
-        res.run ==== List(Failed("value did not pass filter"), Okay(2))
-    }
-}
-
 class BindAndChainTest extends SpecificationWithJUnit {
     def is = s2"""
         ResultG macros
@@ -850,13 +667,13 @@
     def optSomeOkaywithMapFCase =
         ResultT[Option, Int](Some(Okay(1))).mapF((x: Int) => Some(x + 1738)).value ==== Some(Okay(1739))
 
-    def optSomeFailedwithMapFCase = 
+    def optSomeFailedwithMapFCase =
         ResultT[Option, Int](Some(Failed("FAILURE"))).mapF((x: Int) => Some(x + 1738)).value ==== Some(Failed("FAILURE"))
 
-    def optNonewithFlatMapFCase = 
+    def optNonewithFlatMapFCase =
         ResultT[Option, Int](None).flatMapF((x: Int) => Some(Okay(x + 1738))).value ==== None
 
-    def optSomeOkaywithFlatMapFCase = 
+    def optSomeOkaywithFlatMapFCase =
         ResultT[Option, Int](Some(Okay(1))).flatMapF((x: Int) => Some(Okay(x + 1738))).value ==== Some(Okay(1739))
 
     def optSomeFailedwithFlatMapFCase =
@@ -891,44 +708,44 @@
         (ResultT[Option, Int](Some(Okay(1))) | (sys.error("not lazy enough"): String)).value ==== Some(Okay(1))
 
 
-    def orElseSomeFailedCase1 = 
+    def orElseSomeFailedCase1 =
         (ResultGT[Int, Option, String](Some(failedInt)) | "bar").value.getOrElse(sys.error("WTF")) must (beFailedWith("bar", 1) and beFailedWithCause("failed message"))
 
-    def orElseSomeFailedCase2 = 
+    def orElseSomeFailedCase2 =
         (ResultGT[Int, Option, String](Some(failedInt)) | parameter("bar")).value.getOrElse(sys.error("WTF")) must (beFailedWith("failed message", "bar") and beFailedWithoutCause)
 
-    def orElseSomeFailedCase3 = 
+    def orElseSomeFailedCase3 =
         (ResultGT[Int, Option, String](Some(failedInt)) | MyFailedParameter("bar")).value.getOrElse(sys.error("WTF")) must (beFailedWith("failed message", MyFailedParameter("bar")) and beFailedWithoutCause)
 
-    def orElseSomeFailedCase4 = 
+    def orElseSomeFailedCase4 =
         (ResultGT[Int, Option, String](Some(failedInt)) | ("bar" -> Nil)).value.getOrElse(sys.error("WTF")) must (beFailedWith("bar", Nil) and beFailedWithCause("failed message"))
 
-    def orElseSomeFailedCase5 = 
+    def orElseSomeFailedCase5 =
         (ResultGT[Int, Option, String](Some(failedInt)) | Failed("bar")).value.getOrElse(sys.error("WTF")) must (beFailedWith("bar") and beFailedWithCause("failed message"))
 
-    def orElseSomeFailedCase6 = 
+    def orElseSomeFailedCase6 =
         (ResultGT[Int, Option, String](Some(failedInt)) | Okay("bar")).value.getOrElse(sys.error("WTF")) ==== Okay("bar")
 
-    def orElseSomeFailedCase7 = 
+    def orElseSomeFailedCase7 =
         (ResultGT[Int, Option, String](Some(failedInt)) | { case FailedG(throwable, _) => FailedG(throwable, "foo" + throwable.getMessage) }).value.getOrElse(sys.error("WTF")) must beFailedWith("failed message", "foofailed message") and beFailedWithoutCause
 
 
-    def optFromOkayCase = 
+    def optFromOkayCase =
         ResultGT.fromResultG[Unit, Option, Int](Okay(1)).value ==== Some(Okay(1))
 
-    def optFromFailedCase = 
+    def optFromFailedCase =
         ResultGT.fromResultG[Unit, Option, Int](Failed("failure")).value ==== Some(Failed("failure"))
 
-    def optLiftSomeGCase = 
+    def optLiftSomeGCase =
         ResultGT.liftF[Unit, Option, Int](Some(1)).value ==== Some(Okay(1))
 
-    def optLiftNoneGCase = 
+    def optLiftNoneGCase =
         ResultGT.liftF[Unit, Option, Int](None).value ==== None
 
-    def optLiftSomeCase = 
+    def optLiftSomeCase =
         ResultT.liftF[Option, Int](Some(1)).value ==== Some(Okay(1))
 
-    def optLiftNoneCase =   
+    def optLiftNoneCase =
         ResultT.liftF[Option, Int](None).value ==== None
 
     def listBigTestCase1 = {
@@ -955,7 +772,7 @@
     def listBigTestCase3 = {
         val res = for {
             x <- ResultT[List, Int](List(Okay(1), Okay(2))) if isEven(x)
-        } yield x 
+        } yield x
 
         res.value ==== List(Failed("value did not pass filter"), Okay(2))
     }
