//
// Copyright 2012-2014 Paytronix Systems, Inc.
//
// Licensed under the Apache License, Version 2.0 (the "License");
// you may not use this file except in compliance with the License.
// You may obtain a copy of the License at
//
//     http://www.apache.org/licenses/LICENSE-2.0
//
// Unless required by applicable law or agreed to in writing, software
// distributed under the License is distributed on an "AS IS" BASIS,
// WITHOUT WARRANTIES OR CONDITIONS OF ANY KIND, either express or implied.
// See the License for the specific language governing permissions and
// limitations under the License.
//

package com.paytronix.utils.scala.cache

import java.security.AccessController
import java.util.NoSuchElementException
import java.util.concurrent.atomic.AtomicReference
import scala.annotation.tailrec
import scala.collection.immutable.Queue
import scala.ref.WeakReference

import sun.misc.Unsafe // I've always wanted to use this!

import com.paytronix.utils.scala.concurrent.atomicUpdate

/** Helper for `Cache` which calls `waitForAndProcessWrites` continuously until the cache is GCed */
final class CacheWriter[C <: Cache](cacheReference: WeakReference[C]) extends Runnable {
    var continue = true
    @tailrec
    def run() =
        if (!continue) ()
        else cacheReference.get match {
            case Some(cache) =>
                cache.waitForAndProcessWrites()
                run()
            case None =>
                ()
        }
}

/**
 * Trait of lock-free caches with synchronous semantics but asynchronous writing under the hood.
 *
 * Caches always have a primary keying which allows for replacement and lookup, plus zero or more additional indexes, and support a configurable eviction/sizing
 * policy by mixin.
 *
 * Caches are lock-free for reads by way of using `AtomicReference` to hold references to immutable maps, which are replaced by a background writer thread. Writes
 * are processed by appending to a write queue which is consumed by the background thread. Synchronous semantics are maintained for reads by having each read scan
 * through the (hopefully small) write queue for any applicable changes waiting for the writer thread to process.
 */
trait Cache {
    /** Type of primary key */
    protected type Key
    /** Type of values */
    protected type Value
    /** Type of cache entries, refined by particular cache types to track whatever is appropriate */
    protected type Entry <: EntryInterface

    /** Minimum interface for cache entries */
    protected trait EntryInterface {
        /** Indicate that this cache entry is being accessed by a read */
        def touch: Unit

        /** Whether this cache entry is newer/fresher and should be kept in preference to some other entry when storing */
        def supersedes(other: Entry): Boolean

        /** Do any combining required when this cache entry is superseding an existing one (e.g. summing access counts) */
        def superseding(other: Entry): Entry

        /** The primary key of the value */
        val key: Key

        /** The value being cached  */
        val value: Value
    }

    /** Factory for Entry instances */
    protected def makeEntry(key: Key, value: Value): Entry

    /** Determine which (if any) cache entries to evict before adding `aboutToAdd` entries to the cache */
    protected def evictions(aboutToAdd: Int, store: Iterable[Entry]): Iterable[Entry]

    /** Enqueue some new write action and notify the writer */
    private def write(write: Write): Unit = {
        atomicUpdate(writeQueue)(_ enqueue write)
        unsafe.unpark(writerThread)
    }

    /** Store a new value in the cache along with its primary key */
    def store(key: Key, value: Value): Unit =
        write(Store(makeEntry(key, value)))

    /** Store a sequence of key-value pairs in the cache */
    def store(pairs: Iterable[(Key, Value)]): Unit =
        write(Stores(pairs.map(Function.tupled(makeEntry))))

    /** Remove a value from the cache by primary key */
    def remove(key: Key): Unit =
        byKey.getEntry(key).foreach { e =>
            write(Remove(e))
        }

    /** Remove some values frmo the cache by their primary key */
    def remove(keys: Iterable[Key]): Unit =
        write(Removes(keys.flatMap(byKey.getEntry)))

    /** Clear the entire contents of the cache */
    def clear(): Unit =
        write(Clear)

    /** Estimate the size of the cache. Note: NOT totally accurate, as this does not consider pending writes */
    def size: Int =
        byKey.store.size

    /** Report the size of the write queue */
    def writeQueueSize: Int =
        writeQueue.get.size

    /**
     * A single keyed index into the cache using some alternate key of type `K` that can be projected
     * from a cache entry (usually by way of the primary key or value) using `projection`
     */
    class Index[K](val projection: Entry => K) extends PartialFunction[K, Value] {
        @volatile private[cache] var store: Map[K, Entry] = Map.empty

        def isDefinedAt(k: K): Boolean = store.isDefinedAt(k)
        def apply(k: K): Value = get(k).getOrElse(throw new NoSuchElementException("key " + k + " not cached"))

        /** Look up a cache entry based on the alternate key, yielding `Some(entry)` iff the entry is cached. */
        def getEntry(k: K): Option[Entry] =
            // fold the current state of the index through the write queue to catch pending stores and removals that affect this entry
            writeQueue.get.foldLeft(store.get(k)) { (prev, write) =>
                write match {
                    case Store(entry) if projection(entry) == k =>
                        // store of entry which matches the target key, so use it
                        Some(entry)
                    case Store(entry) if prev.map(p => p.key == entry.key && projection(p) == k) getOrElse false =>
                        // store of entry which is the same entry we were going to use, but the key for this index has changed so discard it
                        None
                    case Stores(entries) =>
                        (prev, entries.find(entry => projection(entry) == k)) match {
                            case (_, s@Some(entry)) =>
                                // store of entry which matches the target key, so use it
                                s
                            case (Some(prev), None) if projection(prev) == k && entries.exists(entry => entry.key == prev.key) =>
                                // store of entry which is the same entry we were going to use, but the key for this index has changed so discard it
                                None
                            case _ =>
                                prev
                        }
                    case Remove(entry) if projection(entry) == k =>
                        None
                    case Removes(entries) if entries.exists(entry => projection(entry) == k) =>
                        None
                    case Clear =>
                        None
                    case _ =>
                        prev
                }
            } match {
                case s@Some(entry) =>
                    entry.touch
                    s
                case None =>
                    None
            }

        /** Look up a cached value based on its alternate key, yielding `Some(value)` iff the entry is cached. */
        def get(k: K): Option[Value] =
            getEntry(k).map(_.value)

        /** Look up a cached value yielding it or some default value if it's not cached. */
        def getOrElse(k: K, default: => Value): Value =
            get(k).getOrElse(default)

        /** Look up a cached value yielding it or storing some value and yielding that value if it's not cached. */
        def getOrElseAdd(k: K, add: => (Key, Value)): Value =
            get(k).getOrElse {
                val (key, value) = add
                Cache.this.store(key, value)
                value
            }

        /** Remove a value from the cache identified by its alternate key */
        def remove(k: K): Unit =
            getEntry(k) match {
                case Some(entry) => Cache.this.remove(entry.key)
                case None => ()
            }

        /** Return the current cache entries indexed by the alternate key */
        def entryMap: Map[K, Entry] =
            writeQueue.get.foldLeft(store) { (m, write) =>
                write match {
                    case Store(entry) =>
                        m + (projection(entry) -> entry)
                    case Stores(entries) =>
                        m ++ entries.map(entry => (projection(entry) -> entry))
                    case Remove(entry) =>
                        m - projection(entry)
                    case Removes(entries) =>
                        m -- entries.map(projection)
                    case Clear =>
                        Map.empty
                }
            }

        /** Return the current cache values indexed by the alternate key */
        def valueMap: Map[K, Value] = entryMap.mapValues(_.value)

        override def toString = "Index(" + projection + ")"
    }

    /** Main index by primary key. This is the primary storage of the cache. */
    object byKey extends Index[Key](_.key)

    // ADT for representing queued write operations
    sealed private[cache] abstract class Write
    private final case class Store(entry: Entry) extends Write
    private final case class Stores(entry: Iterable[Entry]) extends Write
    private final case class Remove(entry: Entry) extends Write
    private final case class Removes(entries: Iterable[Entry]) extends Write
    private final case object Clear extends Write

    /** Instance of Unsafe so park and unpark can be used */
    private val unsafe = {
        val f = classOf[Unsafe].getDeclaredFields.find(_.getType == classOf[Unsafe]) getOrElse sys.error("couldn't find Unsafe instance field")
        f.setAccessible(true)
        Option(f.get(null).asInstanceOf[Unsafe]) getOrElse sys.error("Unsafe instance was null")
    }

    /** Queue containing writes pending processing by the writer thread */
    private val writeQueue: AtomicReference[Queue[Write]] = new AtomicReference(Queue.empty)

    /** Reference to each index maintained by the cache */
    private lazy val indexes: Seq[Index[_]] = {
        // ugly, but the only convenient way due to lazy initialization of objects
        getClass.getMethods.filter { m =>
            m.getParameterTypes.isEmpty &&
            classOf[Index[_]].isAssignableFrom(m.getReturnType)
        }.map(_.invoke(this).asInstanceOf[Index[_]])
    }

    /** Reference to the `CacheWriter` running asynchronously, kept around so it can be manually stopped during unit tests */
    private val writer = new CacheWriter(new WeakReference(this))

    /** Reference to the thread running the `CacheWriter`, kept around for `unpark`ing */
    private val writerThread = new Thread(writer, this.toString + " Writer")
    writerThread.setDaemon(true)
    writerThread.start()

    /** Process a `Store` request while in the writer thread */
    private def internalStore(e: Entry): Unit =
        byKey.store.get(e.key) match {
            case Some(existingEntry) if existingEntry supersedes e =>
                // ignore the store request
                ()
            case Some(existingEntry) =>
                val newEntry = e superseding existingEntry
                indexes.foreach { case index => // `case` important here to capture existential
                    index.store = index.store - index.projection(existingEntry) + (index.projection(newEntry) -> newEntry)
                }
            case None =>
                val evicted = evictions(1, byKey.store.values)
                indexes.foreach { case index => // `case` important here to capture existential
                    index.store = index.store -- evicted.map(index.projection) + (index.projection(e) -> e)
                }
        }

<<<<<<< HEAD
        /** Reference to the thread running the `CacheWriter`, kept around for `unpark`ing */
        private val writerThread = new Thread(writer, this.toString + " Writer")
        writerThread.setDaemon(true)
        writerThread.start()
=======
    /** Process a `Stores` request while in the writer thread */
    private def internalStore(es: Iterable[Entry]): Unit = {
        var toRemove: List[Entry] = Nil
        var toUpdate: List[Entry] = Nil
        var toAdd: List[Entry] = Nil
>>>>>>> 43a37993

        es.foreach { e =>
            byKey.store.get(e.key) match {
                case Some(existingEntry) if existingEntry supersedes e => ()
                case Some(existingEntry) =>
                    toRemove ::= existingEntry
                    toUpdate ::= e superseding existingEntry
                case None =>
                    toAdd ::= e
            }
        }

        val evicted = evictions(toAdd.size, byKey.store.values)
        indexes.foreach { case index => // `case` important here to capture existential
            index.store = (
                   index.store
                -- evicted.map(index.projection)
                -- toRemove.map(index.projection)
                ++ toAdd.map(e => (index.projection(e) -> e))
                ++ toUpdate.map(e => (index.projection(e) -> e))
            )
        }
    }

    /** Process a `Remove` request while in the writer thread */
    private def internalRemove(e: Entry): Unit =
        indexes.foreach { case index => // `case` important here to capture existential
            index.store -= index.projection(e)
        }

    /** Process a `Removes` request while in the writer thread */
    private def internalRemove(es: Iterable[Entry]): Unit =
        indexes.foreach { case index => // `case` important here to capture existential
            index.store --= es.map(index.projection)
        }

<<<<<<< HEAD
        /** Unit test hook: restore the writer thread after `killWriter` */
        private[scala] def restoreWriter(): Unit = {
            writer.continue = true
            val newWriter = new Thread(writer, "writer thread")
            newWriter.setDaemon(true)
            newWriter.start()
=======
    /** Process a `Clear` request while in the writer thread */
    private def internalClear(): Unit =
        indexes.foreach { case index => // `case` important here to capture existential
            index.store = Map.empty
>>>>>>> 43a37993
        }

    /** Process all the entries in the write queue at entry using `internalStore` and `internalRemove` and then remove those processed entries from the queue */
    private[cache] def processWrites(): Unit = {
        val queue = writeQueue.get
        queue.foreach {
            case Store(entry)    => internalStore(entry)
            case Stores(entries) => internalStore(entries)
            case Remove(key)     => internalRemove(key)
            case Removes(keys)   => internalRemove(keys)
            case Clear           => internalClear()
        }
        atomicUpdate(writeQueue)(_ drop queue.size)
    }

    /** Wait until the write queue has entries by continually `park`ing the thread to be woken by `unpark` or when 100ms elapses, then process the write queue */
    private[cache] def waitForAndProcessWrites(): Unit = {
        while (writeQueue.get.isEmpty)
            unsafe.park(false, 100000000)
        processWrites()
    }

    /** Unit test hook: kill the writer thread to test behavior while entries are still pending in the queue */
    private[scala] def killWriter(): Unit = {
        writer.continue = false
        unsafe.unpark(writerThread)
    }

    /** Unit test hook: restore the writer thread after `killWriter` */
    private[scala] def restoreWriter(): Unit = {
        writer.continue = true
        val newWriter = new Thread(writer, "writer thread")
        newWriter.setDaemon(true)
        newWriter.start()
    }

    /** Unit test hook: wait for any pending write queue entries to be processed to test behavior after entries have been folded back into the main maps */
    private[scala] def waitForWriteQueueToEmpty(): Unit = {
        val start = System.currentTimeMillis
        while (!writeQueue.get.isEmpty) {
            if (System.currentTimeMillis - start > 1000) sys.error("waited a second for write queue to drain but it never did. it contains: " + writeQueue.get)
            Thread.sleep(10)
        }
    }
}

/**
 * Mixin to `Cache` that evicts entries when the cache grows past a certain maximum size, evicting entries from lowest priority to highest priority with priority
 * determined by some refinement. Examples of priority might be number of accesses (LFU cache), or cache entry age (LRU cache).
 */
trait PriorityEvictionPolicy extends Cache {
    /** Type that represents the priority of a particular cache entry */
    protected type Priority

    /** Entries in a cache with `PriorityEvictionPolicy` must implement `PriorityEntryInterface` to calculate priorities during eviction processing */
    type Entry <: PriorityEntryInterface

    /** Refinement of `EntryInterface` that adds a method to calculate entry priority */
    trait PriorityEntryInterface extends EntryInterface {
        def priority: Priority
    }

    /** How to order priorities. Entries with lesser ordering will be evicted before those with higher. */
    protected implicit def priorityOrdering: Ordering[Priority]

    /** Size threshold which will trigger eviction. A cache with `PriorityEvictionPolicy` will evict when another entry and the cache already stores `maxSize` entries */
    def maxSize: Int

    /** What fraction of the `maxSize` to evict when performing an eviction. That is, after eviction occurs the cache will have `maxSize` - `maxSize` * `evictFraction` entires */
    def evictFraction: Double

    protected def evictions(aboutToAdd: Int, store: Iterable[Entry]): Iterable[Entry] = {
        val curSize = store.size
        val newSize = curSize + aboutToAdd

        if (newSize > maxSize) store.toSeq.sortBy(_.priority).take(((newSize - maxSize) + (maxSize * evictFraction).asInstanceOf[Int]) min curSize)
        else Nil
    }
}

/** Least-frequently-used cache, which evicts entries that have been used the least. See `PriorityEvictionPolicy` and `Cache` for more. */
class LFUCache[A, B](var maxSize: Int, var evictFraction: Double) extends Cache with PriorityEvictionPolicy {
    type Key = A
    type Value = B
    type Priority = Long

    protected val priorityOrdering: Ordering[Priority] = implicitly

    final class Entry(val key: A, val value: B, val creation: Long) extends EntryInterface with PriorityEntryInterface {
        @volatile private var _accessCount = 0L
        @volatile private var _lastAccess = System.nanoTime

        def supersedes(existing: Entry): Boolean =
            creation > existing.creation

        def superseding(existing: Entry): Entry = {
            _accessCount = existing.accessCount + _accessCount
            _lastAccess = existing.lastAccess.max(_lastAccess)
            this
        }

        def priority: Long = _accessCount

        /** The access count for this entry. Possibly undercounted under very heavy read load. */
        def accessCount: Long = _accessCount

        /** Last access time for this entry as reported by `System.nanoTime`. */
        def lastAccess: Long = _lastAccess

        def touch = {
            _accessCount += 1
            _lastAccess = System.nanoTime
        }

        override def toString =
            "LFUCache.Entry(" + key + ", " + value + ", creation = " + creation + ", accessCount = " + accessCount + ", lastAccess = " + lastAccess + ")"
    }

    protected def makeEntry(key: Key, value: Value): Entry = new Entry(key, value, creationOf(key, value))

    /** Provide a creation/freshness date for a key/value pair to control supersession. Default implementation is the current high precision timer (`System.nanoTime`) */
    def creationOf(key: Key, value: Value): Long =
        System.nanoTime
}<|MERGE_RESOLUTION|>--- conflicted
+++ resolved
@@ -271,18 +271,11 @@
                 }
         }
 
-<<<<<<< HEAD
-        /** Reference to the thread running the `CacheWriter`, kept around for `unpark`ing */
-        private val writerThread = new Thread(writer, this.toString + " Writer")
-        writerThread.setDaemon(true)
-        writerThread.start()
-=======
     /** Process a `Stores` request while in the writer thread */
     private def internalStore(es: Iterable[Entry]): Unit = {
         var toRemove: List[Entry] = Nil
         var toUpdate: List[Entry] = Nil
         var toAdd: List[Entry] = Nil
->>>>>>> 43a37993
 
         es.foreach { e =>
             byKey.store.get(e.key) match {
@@ -319,19 +312,10 @@
             index.store --= es.map(index.projection)
         }
 
-<<<<<<< HEAD
-        /** Unit test hook: restore the writer thread after `killWriter` */
-        private[scala] def restoreWriter(): Unit = {
-            writer.continue = true
-            val newWriter = new Thread(writer, "writer thread")
-            newWriter.setDaemon(true)
-            newWriter.start()
-=======
     /** Process a `Clear` request while in the writer thread */
     private def internalClear(): Unit =
         indexes.foreach { case index => // `case` important here to capture existential
             index.store = Map.empty
->>>>>>> 43a37993
         }
 
     /** Process all the entries in the write queue at entry using `internalStore` and `internalRemove` and then remove those processed entries from the queue */
