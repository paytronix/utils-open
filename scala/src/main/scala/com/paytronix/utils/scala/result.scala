--- conflicted
+++ resolved
@@ -25,13 +25,9 @@
 import _root_.scala.collection.generic.CanBuild
 import _root_.scala.reflect.{ClassTag, classTag}
 
-<<<<<<< HEAD
 import cats.{Applicative, Eval, Foldable, Monad, Traverse, Functor, Bifunctor}
 import cats.data.Validated
 import cats.data.Validated.{Invalid, Valid}
-=======
-import scalaz.{\/, -\/, \/-, Applicative, Foldable, Monad, Traverse, Functor, Scalaz}
->>>>>>> 28f8db2c
 
 // FIXME? gotta be a better way
 import scala.annotation.unchecked.uncheckedVariance
@@ -187,9 +183,6 @@
         final def asFailed: FailedG[E] =
             if (this.isFailed) this.asInstanceOf[FailedG[E]]
             else sys.error("expected " + this + " to be Failed")
-
-        /** fascilitates continuation passing style over result */
-        def cpsRes[X](failedCont: FailedG[E] => X, okCont: A => X): X
 
         /** Yields an Iterator of the value if Okay, an empty Iterator otherwise */
         def iterator: Iterator[A]
@@ -317,7 +310,7 @@
             builder.result()
         }
 
-        /** facilitates continuation passing style over result: 
+        /** facilitates continuation passing style over result:
             takes two continuations (one for each alternative), and returns whatever the application of the appropriate continuation returns */
         def cpsRes[X](failedCont: FailedG[E] => X, okCont: A => X): X
     }
@@ -916,7 +909,6 @@
         }
     }
 
-<<<<<<< HEAD
     /**
         monad transformer for ResultG
 
@@ -941,7 +933,7 @@
 
         with a slight change to the return type of this function, we can refactor this method using ResultGT into something considerably cleaner:
 
-            def fancyAdd1(maybeOkInt: Option[Result[Int]]): ResultT[Option, Int] = 
+            def fancyAdd1(maybeOkInt: Option[Result[Int]]): ResultT[Option, Int] =
                 for {
                     x <- ResultT[Option, Int](maybeOkInt)
                 } yield x + 1
@@ -951,7 +943,7 @@
      */
     final case class ResultGT[E, F[_], A](value: F[ResultG[E, A]]) {
 
-        def map[B](f: A => B)(implicit F: Functor[F]): ResultGT[E, F, B] = 
+        def map[B](f: A => B)(implicit F: Functor[F]): ResultGT[E, F, B] =
             ResultGT(F.map(value)(_ map f))
 
         def mapF[B](f: A => F[B])(implicit M: Monad[F]): ResultGT[E, F, B] =
@@ -988,65 +980,23 @@
             def flatMap[B](f: A => ResultGT[D, F, B])(implicit F: Monad[F]): ResultGT[D, F, B] =
                 ResultGT.this.filter[D](p)(fpd, F).flatMap(f)
 
-            def foreach[U](f: A => Unit)(implicit F: Functor[F]): Unit = 
-=======
-    import Scalaz._
-
-    /** monad transformer for ResultG */
-    final case class ResultGT[F[_], E, A](run: F[ResultG[E, A]]) {
-
-        def map[B](f: A => B)(implicit F: Functor[F]): ResultGT[F, E, B] =
-            ResultGT(F.map(run)(_ map f))
-
-        def mapF[B](f: A => F[B])(implicit M: Monad[F]): ResultGT[F, E, B] =
-            flatMapF { f andThen (mb => M.map(mb)(Okay(_))) }
-
-        def flatMap[B](f: A => ResultGT[F, E, B])(implicit F: Monad[F]): ResultGT[F, E, B] =
-            ResultGT(F.bind(run)(_.cpsRes(F.point(_), f(_).run)))
-
-        def flatMapF[B](f: A => F[ResultG[E, B]])(implicit F: Monad[F]): ResultGT[F, E, B] =
-            ResultGT(F.bind(run)(_.cpsRes(F.point(_), f)))
-
-        def | [D, B >: A](f: FailedG[E] => ResultG[D, B])(implicit F: Functor[F]): ResultGT[F, D, B] =
-            ResultGT(F.map(run)(_ | f))
-
-        /** alias for | */
-        def orElse [D, B >: A](f: FailedG[E] => ResultG[D, B])(implicit F: Functor[F]): ResultGT[F, D, B] =
-            this | f
-
-        def foreach(f: A => Unit)(implicit F: Functor[F]): Unit = { F.map(run)(_ foreach f); () }
-
-        def filter[D >: E](p: A => Boolean)(implicit fpd: FailedParameterDefault[D], F: Functor[F]): ResultGT[F, D, A] =
-            ResultGT(F.map(run)(_.cpsRes(e => e, a => if (p(a)) Okay(a) else FailedG(filterFailure, fpd.default))))
-
-        def withFilter[D >: E](p: A => Boolean)(implicit fdp: FailedParameterDefault[D]): WithFilter[D] = new WithFilter(p)
-
-        final class WithFilter[D >: E](p: A => Boolean)(implicit fpd: FailedParameterDefault[D]) {
-            def map[B](f: A => B)(implicit F: Functor[F]): ResultGT[F, D, B] =
-                ResultGT.this.filter[D](p)(fpd, F).map(f)
-
-            def flatMap[B](f: A => ResultGT[F, D, B])(implicit F: Monad[F]): ResultGT[F, D, B] =
-                ResultGT.this.filter[D](p)(fpd, F).flatMap(f)
-
             def foreach[U](f: A => Unit)(implicit F: Functor[F]): Unit =
->>>>>>> 28f8db2c
                 ResultGT.this.filter[D](p)(fpd, F).foreach(f)
 
             def withFilter(q: A => Boolean): WithFilter[D] = new WithFilter(x => p(x) && q(x))
         }
 
-<<<<<<< HEAD
         //FIXME: need unit tests for all methods below
-        def traverse[G[_], D](f: A => G[D])(implicit traverseF: Traverse[F], applicativeG: Applicative[G]): G[ResultGT[E, F, D]] = 
+        def traverse[G[_], D](f: A => G[D])(implicit traverseF: Traverse[F], applicativeG: Applicative[G]): G[ResultGT[E, F, D]] =
             applicativeG.map(traverseF.traverse(value)(axb => Traverse[ResultG[E, *]].traverse(axb)(f)))(ResultGT.apply)
 
-        def foldLeft[B](b: B)(f: (B, A) => B)(implicit F: Foldable[F]): B = 
+        def foldLeft[B](b: B)(f: (B, A) => B)(implicit F: Foldable[F]): B =
             F.foldLeft(value, b)((b, res) => res.cpsRes(_ => b, a => f(b, a)))
 
-        def foldRight[B](eb: Eval[B])(f: (A, Eval[B]) => Eval[B])(implicit F: Foldable[F]): Eval[B] = 
+        def foldRight[B](eb: Eval[B])(f: (A, Eval[B]) => Eval[B])(implicit F: Foldable[F]): Eval[B] =
             F.foldRight(value, eb)((res, eb) => res.cpsRes(_ => eb, a => f(a, eb)))
 
-        def bimap[D, B](fe: E => D, fa: A => B)(implicit F: Functor[F]): ResultGT[D, F, B] = 
+        def bimap[D, B](fe: E => D, fa: A => B)(implicit F: Functor[F]): ResultGT[D, F, B] =
             ResultGT(F.map(value)(_.cpsRes(e => e.mapFailure(fe), a => Okay(fa(a)))))
     }
 
@@ -1085,7 +1035,7 @@
                 override def foldLeft[A, B](fa: ResultGT[E, F, A], b: B)(f: (B, A) => B): B =
                     fa.foldLeft(b)(f)
 
-                override def foldRight[A, B](fa: ResultGT[E, F, A], lb: Eval[B])(f: (A, Eval[B]) => Eval[B]): Eval[B] = 
+                override def foldRight[A, B](fa: ResultGT[E, F, A], lb: Eval[B])(f: (A, Eval[B]) => Eval[B]): Eval[B] =
                     fa.foldRight(lb)(f)
             }
         }
@@ -1100,56 +1050,24 @@
 
     private[result] trait resultGTConstructors extends ResultGTInstances1 {
 
-        def fromResultG[E, F[_], A](a: ResultG[E, A])(implicit F: Monad[F]): ResultGT[E, F, A] = 
+        def fromResultG[E, F[_], A](a: ResultG[E, A])(implicit F: Monad[F]): ResultGT[E, F, A] =
             ResultGT[E, F, A](F.pure(a))
 
-        def fromResult[F[_], A](ra: Result[A])(implicit F: Monad[F]): ResultT[F, A] = 
+        def fromResult[F[_], A](ra: Result[A])(implicit F: Monad[F]): ResultT[F, A] =
             ResultT[F, A](F.pure(ra))
 
         def liftF[E, F[_], A](fa: F[A])(implicit F: Monad[F]): ResultGT[E, F, A] =
             ResultGT[E, F, A](fa flatMap (a => (F.pure(Okay(a)))))
 
-        def liftF[F[_], A](fa: F[A])(implicit F: Functor[F]): ResultT[F, A] = 
+        def liftF[F[_], A](fa: F[A])(implicit F: Functor[F]): ResultT[F, A] =
             ResultT[F, A](fa map (Okay(_)))
     }
 
-    case object ResultGT extends resultGTConstructors 
+    case object ResultGT extends resultGTConstructors
 
     object ResultT extends resultGTConstructors {
         def apply[F[_], A](in: F[ResultG[Unit, A]]): ResultGT[Unit, F, A] = ResultGT[Unit, F, A](in)
     }
 
     type ResultT[F[_], A] = ResultGT[Unit, F, A]
-=======
-        def foldLeft[B](b: B)(f: (B, A) => B)(implicit F: Foldable[F]): B =
-            F.foldLeft(run, b)((b, res) => res.cpsRes(_ => b, a => f(b, a)))
-
-        def bimap[D, B](fe: E => D, fa: A => B)(implicit F: Functor[F]): ResultGT[F, D, B] =
-            ResultGT(F.map(run)(_.cpsRes(e => e.mapFailure(fe), a => Okay(fa(a)))))
-    }
-
-    trait ResultGTInstances {
-
-        implicit def resultGTMonad[F[_], E](implicit F: Monad[F]) = new Monad[({ type M[A] = ResultGT[F, E, A] })#M] {
-
-            def point[A](a: => A): ResultGT[F, E, A] =
-                ResultGT(F.point(Okay(a)))
-
-            def bind[A, B](fa: ResultGT[F, E, A])(f: A => ResultGT[F, E, B]): ResultGT[F, E, B] =
-                fa flatMap f
-        }
-    }
-
-    case object ResultGT extends ResultGTInstances {
-
-        def fromResultG[F[_], E, A](a: ResultG[E, A])(implicit F: Monad[F]): ResultGT[F, E, A] =
-            ResultGT[F, E, A](F.point(a))
-
-        def fromResult[F[_], A](ra: Result[A])(implicit F: Monad[F]): ResultGT[F, Unit, A] =
-            ResultGT[F, Unit, A](F.point(ra))
-
-        def liftF[F[_], E, A](fa: F[A])(implicit F: Functor[F]): ResultGT[F, E, A] =
-            ResultGT[F, E, A](fa map (Okay(_)))
-    }
->>>>>>> 28f8db2c
 }