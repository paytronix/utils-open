<?xml version="1.0" ?>
<!--
    Copyright 2012-2014 Paytronix Systems, Inc.

    Licensed under the Apache License, Version 2.0 (the "License");
    you may not use this file except in compliance with the License.
    You may obtain a copy of the License at

        http://www.apache.org/licenses/LICENSE-2.0

    Unless required by applicable law or agreed to in writing, software
    distributed under the License is distributed on an "AS IS" BASIS,
    WITHOUT WARRANTIES OR CONDITIONS OF ANY KIND, either express or implied.
    See the License for the specific language governing permissions and
    limitations under the License.

-->
<project xmlns="http://maven.apache.org/POM/4.0.0" xmlns:xsi="http://www.w3.org/2001/XMLSchema-instance" xsi:schemaLocation="http://maven.apache.org/POM/4.0.0 http://maven.apache.org/maven-v4_0_0.xsd">
    <modelVersion>4.0.0</modelVersion>
    <groupId>com.paytronix.utils</groupId>
    <artifactId>parent</artifactId>
    <packaging>pom</packaging>
<<<<<<< HEAD
    <version>16.0-emilybear-SNAPSHOT</version>
=======
    <version>14.2-ernststavrosgrouper-SNAPSHOT</version>
>>>>>>> 43a37993

    <name>Paytronix Utils - Parent</name>
    <inceptionYear>2009</inceptionYear>
    <organization>
        <name>Paytronix Systems, Inc.</name>
        <url>http://www.paytronix.com/</url>
    </organization>
    <licenses>
        <license>
            <name>Apache License 2.0</name>
            <url>http://www.apache.org/licenses/LICENSE-2.0</url>
        </license>
    </licenses>

    <developers>
        <developer>
            <id>rmacleod</id>
            <name>Ross MacLeod</name>
            <email>rmacleod@paytronix.com</email>
        </developer>
    </developers>

    <prerequisites>
        <maven>3.0</maven>
    </prerequisites>

    <modules>
        <module>interchange</module>
        <module>lift</module>
        <module>scala</module>
        <module>validation</module>
    </modules>

    <scm>
        <connection>scm:git:git://github.com/paytronix/utils-open.git</connection>
        <url>https://github.com/paytronix/utils-open.git/tree/master</url>
    </scm>

    <distributionManagement>
        <repository>
            <id>paytronix-releases</id>
            <url>https://nexus.corp.paytronix.com/nexus/content/repositories/releases</url>
        </repository>

        <snapshotRepository>
            <id>paytronix-snapshots</id>
            <url>https://nexus.corp.paytronix.com/nexus/content/repositories/snapshots</url>
        </snapshotRepository>
    </distributionManagement>

    <properties>
        <project.build.sourceEncoding>UTF-8</project.build.sourceEncoding>
        <scala.version>2.11.5</scala.version>
    </properties>

    <dependencies>
        <dependency>
            <groupId>org.scala-lang</groupId>
            <artifactId>scala-compiler</artifactId>
            <scope>test</scope>
            <version>2.11.5</version>
        </dependency>
    </dependencies>

    <dependencyManagement>
        <dependencies>
            <dependency>
                <groupId>org.apache.avro</groupId>
                <artifactId>avro</artifactId>
                <version>1.7.7</version>
            </dependency>
            <dependency>
                <groupId>joda-time</groupId>
                <artifactId>joda-time</artifactId>
                <version>2.3</version>
            </dependency>
            <dependency>
                <groupId>org.joda</groupId>
                <artifactId>joda-convert</artifactId>
                <version>1.6</version>
            </dependency>
            <dependency>
                <groupId>org.scala-lang</groupId>
                <artifactId>scala-library</artifactId>
                <version>2.11.5</version>
            </dependency>
            <dependency>
                <groupId>org.scala-lang</groupId>
                <artifactId>scala-reflect</artifactId>
                <version>2.11.5</version>
            </dependency>
            <dependency>
                <groupId>org.scalacheck</groupId>
                <artifactId>scalacheck_2.11</artifactId>
                <version>1.11.3</version>
            </dependency>
            <dependency>
                <groupId>org.specs2</groupId>
                <artifactId>specs2_2.11</artifactId>
                <version>2.4.15</version>
                <exclusions>
                    <exclusion>
                        <groupId>org.scala-lang</groupId>
                        <artifactId>scala-compiler</artifactId>
                    </exclusion>
                    <exclusion>
                        <groupId>org.scala-lang</groupId>
                        <artifactId>scala-library</artifactId>
                    </exclusion>
                    <exclusion>
                        <groupId>org.scala-lang</groupId>
                        <artifactId>scala-reflect</artifactId>
                    </exclusion>
                </exclusions>
            </dependency>
            <dependency>
                <groupId>junit</groupId>
                <artifactId>junit</artifactId>
                <version>4.11</version>
            </dependency>
            <dependency>
                <groupId>org.slf4j</groupId>
                <artifactId>slf4j-api</artifactId>
                <version>1.7.7</version>
            </dependency>
            <dependency>
                <groupId>ch.qos.logback</groupId>
                <artifactId>logback-classic</artifactId>
                <version>1.1.2</version>
            </dependency>
            <dependency>
                <groupId>net.liftweb</groupId>
                <artifactId>lift-common_2.11</artifactId>
                <version>2.6-RC1</version>
            </dependency>
            <dependency>
                <groupId>net.liftweb</groupId>
                <artifactId>lift-util_2.11</artifactId>
                <version>2.6-RC1</version>
                <exclusions>
                    <exclusion>
                        <groupId>org.scala-lang</groupId>
                        <artifactId>scala-compiler</artifactId>
                    </exclusion>
                </exclusions>
            </dependency>
            <dependency>
                <groupId>net.liftweb</groupId>
                <artifactId>lift-json_2.11</artifactId>
                <version>2.6-RC1</version>
                <exclusions>
                    <exclusion>
                        <groupId>org.scala-lang</groupId>
                        <artifactId>scalap</artifactId>
                    </exclusion>
                </exclusions>
            </dependency>
            <dependency>
                <groupId>com.fasterxml.jackson.core</groupId>
                <artifactId>jackson-core</artifactId>
                <version>2.4.1.1</version>
            </dependency>
            <dependency>
                <groupId>com.chuusai</groupId>
                <artifactId>shapeless_2.11</artifactId>
                <version>2.0.0</version>
            </dependency>
            <dependency>
                <groupId>org.apache.maven</groupId>
                <artifactId>maven-plugin-api</artifactId>
                <version>3.0.4</version>
            </dependency>
            <dependency>
                <groupId>org.apache.maven</groupId>
                <artifactId>maven-core</artifactId>
                <version>3.0.4</version>
            </dependency>
            <dependency>
                <groupId>org.scalaz</groupId>
                <artifactId>scalaz-core_2.11</artifactId>
                <version>7.1.0</version>
                <exclusions>
                    <exclusion>
                        <groupId>org.scala-lang</groupId>
                        <artifactId>scala-compiler</artifactId>
                    </exclusion>
                    <exclusion>
                        <groupId>org.scala-lang</groupId>
                        <artifactId>scala-library</artifactId>
                    </exclusion>
                </exclusions>
            </dependency>

            <dependency>
                <groupId>com.paytronix.utils</groupId>
                <artifactId>interchange-base</artifactId>
                <version>${project.version}</version>
            </dependency>
            <dependency>
                <groupId>com.paytronix.utils</groupId>
                <artifactId>lift</artifactId>
                <version>${project.version}</version>
            </dependency>
            <dependency>
                <groupId>com.paytronix.utils</groupId>
                <artifactId>scala</artifactId>
                <version>${project.version}</version>
            </dependency>
            <dependency>
                <groupId>com.paytronix.utils</groupId>
                <artifactId>validation</artifactId>
                <version>${project.version}</version>
            </dependency>
        </dependencies>
    </dependencyManagement>

    <repositories>
        <repository>
          <id>oss.sonatype.org-releases</id>
          <name>releases</name>
          <url>http://oss.sonatype.org/content/repositories/releases</url>
        </repository>

        <repository>
          <id>oss.sonatype.org-snapshots</id>
          <name>snapshots</name>
          <url>http://oss.sonatype.org/content/repositories/snapshots</url>
        </repository>

        <repository>
          <id>scalaz-bintray</id>
          <name>Scalaz Bintray</name>
          <url>http://dl.bintray.com/scalaz/releases</url>
        </repository>
    </repositories>

    <pluginRepositories>
        <pluginRepository>
          <id>oss.sonatype.org-releases</id>
          <name>releases</name>
          <url>http://oss.sonatype.org/content/repositories/releases</url>
        </pluginRepository>

        <pluginRepository>
          <id>oss.sonatype.org-snapshots</id>
          <name>snapshots</name>
          <url>http://oss.sonatype.org/content/repositories/snapshots</url>
        </pluginRepository>
    </pluginRepositories>

    <build>
        <plugins>
            <plugin>
                <groupId>net.alchim31.maven</groupId>
                <artifactId>scala-maven-plugin</artifactId>
                <version>3.2.0</version>
                <configuration>
                    <useZincServer>true</useZincServer>
                    <recompileMode>incremental</recompileMode>
                    <addZincArgs>-no-color</addZincArgs>
                    <addScalacArgs>-feature</addScalacArgs>
                    <scalaVersion>${scala.version}</scalaVersion>
                    <jvmArgs>
                        <jvmArg>-Xss2048K</jvmArg>
                        <jvmArg>-Xmx1G</jvmArg>
                    </jvmArgs>
                    <args>
                        <arg>-deprecation</arg>
                        <arg>-unchecked</arg>
                    </args>
                    <testSourceDir>src/test/scala</testSourceDir>
                    <compilerPlugins>
                        <compilerPlugin>
                            <groupId>org.scalamacros</groupId>
                            <artifactId>paradise_2.11.5</artifactId>
                            <version>2.1.0-M5</version>
                         </compilerPlugin>
                     </compilerPlugins>
                </configuration>
                <executions>
                    <execution>
                        <id>scala-compile-first</id>
                        <phase>process-resources</phase>
                        <goals>
                            <goal>add-source</goal>
                            <goal>compile</goal>
                        </goals>
                        <configuration>
                            <args>
                                <!--<arg>-optimise</arg>--> <!-- do not under any circumstances enable this until the cyber-future. -->
                                <arg>-Ywarn-infer-any</arg>
                                <arg>-Ywarn-value-discard</arg>
                                <arg>-Ywarn-unused</arg>
                                <arg>-Ywarn-unused-import</arg>
                                <arg>-deprecation</arg>
                                <!--<arg>-Ymacro-debug-lite</arg>-->
                            </args>
                        </configuration>
                    </execution>
                    <execution>
                        <id>scala-test-compile</id>
                        <phase>test-compile</phase>
                        <goals>
                            <goal>testCompile</goal>
                        </goals>
                        <configuration>
                            <args>
                                <!--<arg>-optimise</arg>--> <!-- do not under any circumstances enable this until the cyber-future. -->
                                <arg>-Ywarn-infer-any</arg>
                                <arg>-Ywarn-value-discard</arg>
                                <arg>-Ywarn-unused</arg>
                                <arg>-Ywarn-unused-import</arg>
                                <arg>-deprecation</arg>
                                <!--<arg>-Ymacro-debug-lite</arg>-->
                            </args>
                        </configuration>
                    </execution>
                </executions>
            </plugin>

            <plugin>
                <groupId>org.apache.maven.plugins</groupId>
                <artifactId>maven-compiler-plugin</artifactId>
                <version>3.1</version>
                <configuration>
                    <args>
                        <arg>-Xlint:deprecation</arg>
                    </args>
                </configuration>
            </plugin>

            <plugin>
                <groupId>org.apache.maven.plugins</groupId>
                <artifactId>maven-jar-plugin</artifactId>
                <version>2.4</version>
                <configuration>
                    <archive>
                        <manifest>
                            <addDefaultImplementationEntries>true</addDefaultImplementationEntries>
                            <addDefaultSpecificationEntries>true</addDefaultSpecificationEntries>
                        </manifest>
                    </archive>
                </configuration>
            </plugin>

            <plugin>
                <groupId>org.apache.maven.plugins</groupId>
                <artifactId>maven-site-plugin</artifactId>
                <version>3.0</version>
                <configuration>
                    <reportPlugins>
                        <plugin>
                            <artifactId>maven-project-info-reports-plugin</artifactId>
                            <version>2.2</version>
                        </plugin>
                        <plugin>
                            <groupId>net.alchim31.maven</groupId>
                            <artifactId>scala-maven-plugin</artifactId>
                            <version>3.2.0</version>
                            <configuration>
                                <scalaVersion>${scala.version}</scalaVersion>
                                <jvmArgs>
                                    <jvmArg>-Xss2048K</jvmArg>
                                    <jvmArg>-Xmx1G</jvmArg>
                                </jvmArgs>
                                <args>
                                    <arg>-deprecation</arg>
                                    <arg>-unchecked</arg>
                                </args>
                            </configuration>
                        </plugin>
                    </reportPlugins>
                </configuration>
            </plugin>

            <plugin>
                <groupId>org.apache.maven.plugins</groupId>
                <artifactId>maven-surefire-plugin</artifactId>
                <version>2.17</version>
                <configuration>
                    <argLine>-Xmx512m</argLine>
                </configuration>
            </plugin>
        </plugins>
    </build>

    <profiles>
        <profile>
            <id>deploy-to-sonatype</id>
            <distributionManagement>
                <repository>
                  <id>oss.sonatype.org-releases</id>
                  <name>releases</name>
                  <url>http://oss.sonatype.org/content/repositories/releases</url>
                </repository>

                <snapshotRepository>
                  <id>oss.sonatype.org-snapshots</id>
                  <name>snapshots</name>
                  <url>http://oss.sonatype.org/content/repositories/snapshots</url>
                </snapshotRepository>
            </distributionManagement>
        </profile>
    </profiles>
</project><|MERGE_RESOLUTION|>--- conflicted
+++ resolved
@@ -20,11 +20,7 @@
     <groupId>com.paytronix.utils</groupId>
     <artifactId>parent</artifactId>
     <packaging>pom</packaging>
-<<<<<<< HEAD
     <version>16.0-emilybear-SNAPSHOT</version>
-=======
-    <version>14.2-ernststavrosgrouper-SNAPSHOT</version>
->>>>>>> 43a37993
 
     <name>Paytronix Utils - Parent</name>
     <inceptionYear>2009</inceptionYear>
@@ -77,7 +73,7 @@
 
     <properties>
         <project.build.sourceEncoding>UTF-8</project.build.sourceEncoding>
-        <scala.version>2.11.5</scala.version>
+        <scala.version>2.11.8</scala.version>
     </properties>
 
     <dependencies>
@@ -85,7 +81,7 @@
             <groupId>org.scala-lang</groupId>
             <artifactId>scala-compiler</artifactId>
             <scope>test</scope>
-            <version>2.11.5</version>
+            <version>2.11.8</version>
         </dependency>
     </dependencies>
 
