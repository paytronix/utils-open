<?xml version="1.0" ?>
<!--
    Copyright 2012-2020 Paytronix Systems, Inc.

    Licensed under the Apache License, Version 2.0 (the "License");
    you may not use this file except in compliance with the License.
    You may obtain a copy of the License at

        http://www.apache.org/licenses/LICENSE-2.0

    Unless required by applicable law or agreed to in writing, software
    distributed under the License is distributed on an "AS IS" BASIS,
    WITHOUT WARRANTIES OR CONDITIONS OF ANY KIND, either express or implied.
    See the License for the specific language governing permissions and
    limitations under the License.

-->
<project xmlns="http://maven.apache.org/POM/4.0.0" xmlns:xsi="http://www.w3.org/2001/XMLSchema-instance" xsi:schemaLocation="http://maven.apache.org/POM/4.0.0 http://maven.apache.org/maven-v4_0_0.xsd">
    <modelVersion>4.0.0</modelVersion>
    <groupId>com.paytronix.utils</groupId>
    <artifactId>parent</artifactId>
    <packaging>pom</packaging>
    <version>${revision}</version>

    <name>Paytronix Utils - Parent</name>
    <inceptionYear>2009</inceptionYear>
    <organization>
        <name>Paytronix Systems, Inc.</name>
        <url>http://www.paytronix.com/</url>
    </organization>
    <licenses>
        <license>
            <name>Apache License 2.0</name>
            <url>http://www.apache.org/licenses/LICENSE-2.0</url>
        </license>
    </licenses>

    <developers>
        <developer>
            <id>mexplosion</id>
            <name>Matt Explosion</name>
            <email>mexplosion@paytronix.com</email>
        </developer>
    </developers>

    <prerequisites>
        <maven>3.0</maven>
    </prerequisites>

    <modules>
        <module>interchange</module>
        <module>lift</module>
        <module>scala</module>
        <module>validation</module>
    </modules>

    <scm>
        <connection>scm:git:git://github.com/paytronix/utils-open.git</connection>
        <url>https://github.com/paytronix/utils-open.git/tree/master</url>
    </scm>

    <distributionManagement>
        <repository>
            <id>paytronix-releases</id>
            <url>https://nexus.corp.paytronix.com/nexus/content/repositories/releases</url>
        </repository>

        <snapshotRepository>
            <id>paytronix-snapshots</id>
            <url>https://nexus.corp.paytronix.com/nexus/content/repositories/snapshots</url>
        </snapshotRepository>
    </distributionManagement>

    <properties>
<<<<<<< HEAD
        <revision>20.6-razer-SNAPSHOT</revision>
=======
        <revision>20.5-develop-SNAPSHOT</revision>
>>>>>>> 6579ad1f
        <project.build.sourceEncoding>UTF-8</project.build.sourceEncoding>
        <scala.version>2.11.12</scala.version>
    </properties>

    <dependencyManagement>
        <dependencies>
            <dependency>
                <groupId>org.apache.avro</groupId>
                <artifactId>avro</artifactId>
                <version>1.7.7</version>
            </dependency>
            <dependency>
                <groupId>joda-time</groupId>
                <artifactId>joda-time</artifactId>
                <version>2.3</version>
            </dependency>
            <dependency>
                <groupId>org.joda</groupId>
                <artifactId>joda-convert</artifactId>
                <version>1.6</version>
            </dependency>
            <dependency>
                <groupId>org.scala-lang</groupId>
                <artifactId>scala-library</artifactId>
                <version>${scala.version}</version>
            </dependency>
            <dependency>
                <groupId>org.scala-lang</groupId>
                <artifactId>scala-reflect</artifactId>
                <version>${scala.version}</version>
            </dependency>
            <dependency>
                <groupId>org.scalacheck</groupId>
                <artifactId>scalacheck_2.11</artifactId>
                <version>1.11.3</version>
            </dependency>
            <dependency>
                <groupId>org.specs2</groupId>
                <artifactId>specs2_2.11</artifactId>
                <version>2.4.15</version>
                <exclusions>
                    <exclusion>
                        <groupId>org.scala-lang</groupId>
                        <artifactId>scala-compiler</artifactId>
                    </exclusion>
                    <exclusion>
                        <groupId>org.scala-lang</groupId>
                        <artifactId>scala-library</artifactId>
                    </exclusion>
                    <exclusion>
                        <groupId>org.scala-lang</groupId>
                        <artifactId>scala-reflect</artifactId>
                    </exclusion>
                </exclusions>
            </dependency>
            <dependency>
                <groupId>junit</groupId>
                <artifactId>junit</artifactId>
                <version>4.11</version>
            </dependency>
            <dependency>
                <groupId>org.slf4j</groupId>
                <artifactId>slf4j-api</artifactId>
                <version>1.7.7</version>
            </dependency>
            <dependency>
                <groupId>ch.qos.logback</groupId>
                <artifactId>logback-classic</artifactId>
                <version>1.1.2</version>
            </dependency>
            <dependency>
                <groupId>net.liftweb</groupId>
                <artifactId>lift-util_2.11</artifactId>
                <version>2.6</version>
                <exclusions>
                    <exclusion>
                        <groupId>org.scala-lang</groupId>
                        <artifactId>scala-compiler</artifactId>
                    </exclusion>
                </exclusions>
            </dependency>
            <dependency>
                <groupId>net.liftweb</groupId>
                <artifactId>lift-json_2.11</artifactId>
                <version>2.6</version>
                <exclusions>
                    <exclusion>
                        <groupId>org.scala-lang</groupId>
                        <artifactId>scalap</artifactId>
                    </exclusion>
                </exclusions>
            </dependency>
            <dependency>
                <groupId>com.fasterxml.jackson.core</groupId>
                <artifactId>jackson-core</artifactId>
                <version>2.9.7</version>
            </dependency>
            <dependency>
                <groupId>com.chuusai</groupId>
                <artifactId>shapeless_2.11</artifactId>
                <version>2.3.2</version>
            </dependency>
            <dependency>
                <groupId>org.apache.maven</groupId>
                <artifactId>maven-plugin-api</artifactId>
                <version>3.0.4</version>
            </dependency>
            <dependency>
                <groupId>org.apache.maven</groupId>
                <artifactId>maven-core</artifactId>
                <version>3.0.4</version>
            </dependency>
            <dependency>
                <groupId>org.scalaz</groupId>
                <artifactId>scalaz-core_2.11</artifactId>
                <version>7.1.0</version>
                <exclusions>
                    <exclusion>
                        <groupId>org.scala-lang</groupId>
                        <artifactId>scala-compiler</artifactId>
                    </exclusion>
                    <exclusion>
                        <groupId>org.scala-lang</groupId>
                        <artifactId>scala-library</artifactId>
                    </exclusion>
                </exclusions>
            </dependency>

            <dependency>
                <groupId>com.paytronix.utils</groupId>
                <artifactId>interchange-base</artifactId>
                <version>${project.version}</version>
            </dependency>
            <dependency>
                <groupId>com.paytronix.utils</groupId>
                <artifactId>lift</artifactId>
                <version>${project.version}</version>
            </dependency>
            <dependency>
                <groupId>com.paytronix.utils</groupId>
                <artifactId>scala</artifactId>
                <version>${project.version}</version>
            </dependency>
            <dependency>
                <groupId>com.paytronix.utils</groupId>
                <artifactId>validation</artifactId>
                <version>${project.version}</version>
            </dependency>
            <!-- SCALAUPGRADE Remove me after you've removed boxes pls -->
             <dependency><groupId>net.liftweb</groupId><artifactId>lift-common_2.11</artifactId><version>2.6</version></dependency>
        </dependencies>
    </dependencyManagement>

    <repositories>
        <repository>
          <id>oss.sonatype.org-releases</id>
          <name>releases</name>
          <url>http://oss.sonatype.org/content/repositories/releases</url>
        </repository>

        <repository>
          <id>oss.sonatype.org-snapshots</id>
          <name>snapshots</name>
          <url>http://oss.sonatype.org/content/repositories/snapshots</url>
        </repository>

        <repository>
          <id>scalaz-bintray</id>
          <name>Scalaz Bintray</name>
          <url>http://dl.bintray.com/scalaz/releases</url>
        </repository>
    </repositories>

    <pluginRepositories>
        <pluginRepository>
          <id>oss.sonatype.org-releases</id>
          <name>releases</name>
          <url>http://oss.sonatype.org/content/repositories/releases</url>
        </pluginRepository>

        <pluginRepository>
          <id>oss.sonatype.org-snapshots</id>
          <name>snapshots</name>
          <url>http://oss.sonatype.org/content/repositories/snapshots</url>
        </pluginRepository>
    </pluginRepositories>

    <build>
        <plugins>
            <plugin>
                <groupId>net.alchim31.maven</groupId>
                <artifactId>scala-maven-plugin</artifactId>
                <version>3.4.2</version>
                <configuration>
                    <useZincServer>true</useZincServer>
                    <recompileMode>incremental</recompileMode>
                    <addZincArgs>-no-color</addZincArgs>
                    <addScalacArgs>-feature</addScalacArgs>
                    <scalaVersion>${scala.version}</scalaVersion>
                    <jvmArgs>
                        <jvmArg>-Xss2048K</jvmArg>
                        <jvmArg>-Xmx1G</jvmArg>
                    </jvmArgs>
                    <args>
                        <arg>-deprecation</arg>
                        <arg>-unchecked</arg>
                    </args>
                    <testSourceDir>src/test/scala</testSourceDir>
                    <compilerPlugins>
                        <compilerPlugin>
                            <groupId>org.scalamacros</groupId>
                            <artifactId>paradise_${scala.version}</artifactId>
                            <version>2.1.0</version>
                         </compilerPlugin>
                     </compilerPlugins>
                </configuration>
                <executions>
                    <execution>
                        <id>scala-compile-first</id>
                        <phase>process-resources</phase>
                        <goals>
                            <goal>add-source</goal>
                            <goal>compile</goal>
                        </goals>
                        <configuration>
                            <args>
                                <!--<arg>-optimise</arg>--> <!-- do not under any circumstances enable this until the cyber-future. -->
                                <arg>-Ywarn-infer-any</arg>
                                <arg>-Ywarn-value-discard</arg>
                                <arg>-Ywarn-unused</arg>
                                <arg>-Ywarn-unused-import</arg>
                                <arg>-deprecation</arg>
                                <!--<arg>-Ymacro-debug-lite</arg>-->
                            </args>
                        </configuration>
                    </execution>
                    <execution>
                        <id>scala-test-compile</id>
                        <phase>test-compile</phase>
                        <goals>
                            <goal>testCompile</goal>
                        </goals>
                        <configuration>
                            <args>
                                <!--<arg>-optimise</arg>--> <!-- do not under any circumstances enable this until the cyber-future. -->
                                <arg>-Ywarn-infer-any</arg>
                                <arg>-Ywarn-value-discard</arg>
                                <arg>-Ywarn-unused</arg>
                                <arg>-Ywarn-unused-import</arg>
                                <arg>-deprecation</arg>
                                <!--<arg>-Ymacro-debug-lite</arg>-->
                            </args>
                        </configuration>
                    </execution>
                </executions>
            </plugin>

            <plugin>
                <groupId>org.apache.maven.plugins</groupId>
                <artifactId>maven-compiler-plugin</artifactId>
                <version>3.1</version>
                <configuration>
                    <source>1.8</source>
                    <target>1.8</target>
                        <compilerArgument>-Xlint:deprecation</compilerArgument>
                </configuration>
            </plugin>

            <plugin>
                <groupId>org.apache.maven.plugins</groupId>
                <artifactId>maven-jar-plugin</artifactId>
                <version>2.4</version>
                <configuration>
                    <archive>
                        <manifest>
                            <addDefaultImplementationEntries>true</addDefaultImplementationEntries>
                            <addDefaultSpecificationEntries>true</addDefaultSpecificationEntries>
                        </manifest>
                    </archive>
                </configuration>
            </plugin>

            <plugin>
                <groupId>org.apache.maven.plugins</groupId>
                <artifactId>maven-project-info-reports-plugin</artifactId>
                <version>2.7</version>
            </plugin>

            <plugin>
                <groupId>org.apache.maven.plugins</groupId>
                <artifactId>maven-site-plugin</artifactId>
                <version>3.0</version>
            </plugin>

            <plugin>
                <groupId>org.apache.maven.plugins</groupId>
                <artifactId>maven-surefire-plugin</artifactId>
                <version>2.17</version>
                <configuration>
                    <argLine>-Xmx512m</argLine>
                </configuration>
            </plugin>

            <plugin>
              <groupId>org.codehaus.mojo</groupId>
              <artifactId>flatten-maven-plugin</artifactId>
              <version>1.0.0</version>
              <configuration>
                <updatePomFile>true</updatePomFile>
              </configuration>
              <executions>
                <execution>
                  <id>flatten</id>
                  <phase>process-resources</phase>
                  <goals>
                    <goal>flatten</goal>
                  </goals>
                </execution>
                <execution>
                  <id>flatten.clean</id>
                  <phase>clean</phase>
                  <goals>
                    <goal>clean</goal>
                  </goals>
                </execution>
              </executions>
            </plugin>
        </plugins>
    </build>

    <reporting>
        <plugins>
            <plugin>
                <artifactId>maven-project-info-reports-plugin</artifactId>
            </plugin>
            <plugin>
                <groupId>net.alchim31.maven</groupId>
                <artifactId>scala-maven-plugin</artifactId>
                <configuration>
                    <scalaVersion>${scala.version}</scalaVersion>
                    <jvmArgs>
                        <jvmArg>-Xss2048K</jvmArg>
                        <jvmArg>-Xmx1G</jvmArg>
                    </jvmArgs>
                    <args>
                        <arg>-deprecation</arg>
                        <arg>-unchecked</arg>
                    </args>
                </configuration>
            </plugin>
        </plugins>
    </reporting>

    <profiles>
        <profile>
            <id>deploy-to-sonatype</id>
            <distributionManagement>
                <repository>
                  <id>oss.sonatype.org-releases</id>
                  <name>releases</name>
                  <url>http://oss.sonatype.org/content/repositories/releases</url>
                </repository>

                <snapshotRepository>
                  <id>oss.sonatype.org-snapshots</id>
                  <name>snapshots</name>
                  <url>http://oss.sonatype.org/content/repositories/snapshots</url>
                </snapshotRepository>
            </distributionManagement>
        </profile>
    </profiles>
</project><|MERGE_RESOLUTION|>--- conflicted
+++ resolved
@@ -72,11 +72,7 @@
     </distributionManagement>
 
     <properties>
-<<<<<<< HEAD
         <revision>20.6-razer-SNAPSHOT</revision>
-=======
-        <revision>20.5-develop-SNAPSHOT</revision>
->>>>>>> 6579ad1f
         <project.build.sourceEncoding>UTF-8</project.build.sourceEncoding>
         <scala.version>2.11.12</scala.version>
     </properties>
