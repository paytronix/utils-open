<?xml version="1.0" ?>
<!--
    Copyright 2012-2014 Paytronix Systems, Inc.

    Licensed under the Apache License, Version 2.0 (the "License");
    you may not use this file except in compliance with the License.
    You may obtain a copy of the License at

        http://www.apache.org/licenses/LICENSE-2.0

    Unless required by applicable law or agreed to in writing, software
    distributed under the License is distributed on an "AS IS" BASIS,
    WITHOUT WARRANTIES OR CONDITIONS OF ANY KIND, either express or implied.
    See the License for the specific language governing permissions and
    limitations under the License.

-->
<project xmlns="http://maven.apache.org/POM/4.0.0" xmlns:xsi="http://www.w3.org/2001/XMLSchema-instance" xsi:schemaLocation="http://maven.apache.org/POM/4.0.0 http://maven.apache.org/maven-v4_0_0.xsd">
    <modelVersion>4.0.0</modelVersion>
    <groupId>com.paytronix.utils</groupId>
    <artifactId>parent</artifactId>
    <packaging>pom</packaging>
    <version>${revision}</version>

    <name>Paytronix Utils - Parent</name>
    <inceptionYear>2009</inceptionYear>
    <organization>
        <name>Paytronix Systems, Inc.</name>
        <url>http://www.paytronix.com/</url>
    </organization>
    <licenses>
        <license>
            <name>Apache License 2.0</name>
            <url>http://www.apache.org/licenses/LICENSE-2.0</url>
        </license>
    </licenses>

    <developers>
        <developer>
            <id>mexplosion</id>
            <name>Matt Explosion</name>
            <email>mexplosion@paytronix.com</email>
        </developer>
    </developers>

    <prerequisites>
        <maven>3.0</maven>
    </prerequisites>

    <modules>
        <module>interchange</module>
        <module>lift</module>
        <module>scala</module>
        <module>validation</module>
    </modules>

    <scm>
        <connection>scm:git:git://github.com/paytronix/utils-open.git</connection>
        <url>https://github.com/paytronix/utils-open.git/tree/master</url>
    </scm>

    <distributionManagement>
        <repository>
            <id>paytronix-releases</id>
            <url>https://nexus.corp.paytronix.com/nexus/content/repositories/releases</url>
        </repository>

        <snapshotRepository>
            <id>paytronix-snapshots</id>
            <url>https://nexus.corp.paytronix.com/nexus/content/repositories/snapshots</url>
        </snapshotRepository>
    </distributionManagement>

    <properties>
<<<<<<< HEAD
        <revision>18.6-develop-SNAPSHOT</revision>
=======
        <revision>18.7-valley_road-SNAPSHOT</revision>
>>>>>>> 3aa90d1a
        <project.build.sourceEncoding>UTF-8</project.build.sourceEncoding>
        <scala.version>2.11.12</scala.version>
    </properties>

    <dependencyManagement>
        <dependencies>
            <dependency>
                <groupId>org.apache.avro</groupId>
                <artifactId>avro</artifactId>
                <version>1.7.7</version>
            </dependency>
            <dependency>
                <groupId>joda-time</groupId>
                <artifactId>joda-time</artifactId>
                <version>2.3</version>
            </dependency>
            <dependency>
                <groupId>org.joda</groupId>
                <artifactId>joda-convert</artifactId>
                <version>1.6</version>
            </dependency>
            <dependency>
                <groupId>org.scala-lang</groupId>
                <artifactId>scala-library</artifactId>
                <version>${scala.version}</version>
            </dependency>
            <dependency>
                <groupId>org.scala-lang</groupId>
                <artifactId>scala-reflect</artifactId>
                <version>${scala.version}</version>
            </dependency>
            <dependency>
                <groupId>org.scalacheck</groupId>
                <artifactId>scalacheck_2.11</artifactId>
                <version>1.11.3</version>
            </dependency>
            <dependency>
                <groupId>org.specs2</groupId>
                <artifactId>specs2_2.11</artifactId>
                <version>2.4.15</version>
                <exclusions>
                    <exclusion>
                        <groupId>org.scala-lang</groupId>
                        <artifactId>scala-compiler</artifactId>
                    </exclusion>
                    <exclusion>
                        <groupId>org.scala-lang</groupId>
                        <artifactId>scala-library</artifactId>
                    </exclusion>
                    <exclusion>
                        <groupId>org.scala-lang</groupId>
                        <artifactId>scala-reflect</artifactId>
                    </exclusion>
                </exclusions>
            </dependency>
            <dependency>
                <groupId>junit</groupId>
                <artifactId>junit</artifactId>
                <version>4.11</version>
            </dependency>
            <dependency>
                <groupId>org.slf4j</groupId>
                <artifactId>slf4j-api</artifactId>
                <version>1.7.7</version>
            </dependency>
            <dependency>
                <groupId>ch.qos.logback</groupId>
                <artifactId>logback-classic</artifactId>
                <version>1.1.2</version>
            </dependency>
            <dependency>
                <groupId>net.liftweb</groupId>
                <artifactId>lift-common_2.11</artifactId>
                <version>2.6</version>
            </dependency>
            <dependency>
                <groupId>net.liftweb</groupId>
                <artifactId>lift-util_2.11</artifactId>
                <version>2.6</version>
                <exclusions>
                    <exclusion>
                        <groupId>org.scala-lang</groupId>
                        <artifactId>scala-compiler</artifactId>
                    </exclusion>
                </exclusions>
            </dependency>
            <dependency>
                <groupId>net.liftweb</groupId>
                <artifactId>lift-json_2.11</artifactId>
                <version>2.6</version>
                <exclusions>
                    <exclusion>
                        <groupId>org.scala-lang</groupId>
                        <artifactId>scalap</artifactId>
                    </exclusion>
                </exclusions>
            </dependency>
            <dependency>
                <groupId>com.fasterxml.jackson.core</groupId>
                <artifactId>jackson-core</artifactId>
                <version>2.9.7</version>
            </dependency>
            <dependency>
                <groupId>com.chuusai</groupId>
                <artifactId>shapeless_2.11</artifactId>
                <version>2.3.2</version>
            </dependency>
            <dependency>
                <groupId>org.apache.maven</groupId>
                <artifactId>maven-plugin-api</artifactId>
                <version>3.0.4</version>
            </dependency>
            <dependency>
                <groupId>org.apache.maven</groupId>
                <artifactId>maven-core</artifactId>
                <version>3.0.4</version>
            </dependency>
            <dependency>
                <groupId>org.scalaz</groupId>
                <artifactId>scalaz-core_2.11</artifactId>
                <version>7.1.0</version>
                <exclusions>
                    <exclusion>
                        <groupId>org.scala-lang</groupId>
                        <artifactId>scala-compiler</artifactId>
                    </exclusion>
                    <exclusion>
                        <groupId>org.scala-lang</groupId>
                        <artifactId>scala-library</artifactId>
                    </exclusion>
                </exclusions>
            </dependency>

            <dependency>
                <groupId>com.paytronix.utils</groupId>
                <artifactId>interchange-base</artifactId>
                <version>${project.version}</version>
            </dependency>
            <dependency>
                <groupId>com.paytronix.utils</groupId>
                <artifactId>lift</artifactId>
                <version>${project.version}</version>
            </dependency>
            <dependency>
                <groupId>com.paytronix.utils</groupId>
                <artifactId>scala</artifactId>
                <version>${project.version}</version>
            </dependency>
            <dependency>
                <groupId>com.paytronix.utils</groupId>
                <artifactId>validation</artifactId>
                <version>${project.version}</version>
            </dependency>
            <!-- SCALAUPGRADE Remove me after you've removed boxes pls -->
             <dependency><groupId>net.liftweb</groupId><artifactId>lift-common_2.11</artifactId><version>2.6</version></dependency>
        </dependencies>
    </dependencyManagement>

    <repositories>
        <repository>
          <id>oss.sonatype.org-releases</id>
          <name>releases</name>
          <url>http://oss.sonatype.org/content/repositories/releases</url>
        </repository>

        <repository>
          <id>oss.sonatype.org-snapshots</id>
          <name>snapshots</name>
          <url>http://oss.sonatype.org/content/repositories/snapshots</url>
        </repository>

        <repository>
          <id>scalaz-bintray</id>
          <name>Scalaz Bintray</name>
          <url>http://dl.bintray.com/scalaz/releases</url>
        </repository>
    </repositories>

    <pluginRepositories>
        <pluginRepository>
          <id>oss.sonatype.org-releases</id>
          <name>releases</name>
          <url>http://oss.sonatype.org/content/repositories/releases</url>
        </pluginRepository>

        <pluginRepository>
          <id>oss.sonatype.org-snapshots</id>
          <name>snapshots</name>
          <url>http://oss.sonatype.org/content/repositories/snapshots</url>
        </pluginRepository>
    </pluginRepositories>

    <build>
        <plugins>
            <plugin>
                <groupId>net.alchim31.maven</groupId>
                <artifactId>scala-maven-plugin</artifactId>
                <version>3.2.0</version>
                <configuration>
                    <useZincServer>true</useZincServer>
                    <recompileMode>incremental</recompileMode>
                    <addZincArgs>-no-color</addZincArgs>
                    <addScalacArgs>-feature</addScalacArgs>
                    <scalaVersion>${scala.version}</scalaVersion>
                    <jvmArgs>
                        <jvmArg>-Xss2048K</jvmArg>
                        <jvmArg>-Xmx1G</jvmArg>
                    </jvmArgs>
                    <args>
                        <arg>-deprecation</arg>
                        <arg>-unchecked</arg>
                    </args>
                    <testSourceDir>src/test/scala</testSourceDir>
                    <compilerPlugins>
                        <compilerPlugin>
                            <groupId>org.scalamacros</groupId>
                            <artifactId>paradise_${scala.version}</artifactId>
                            <version>2.1.0</version>
                         </compilerPlugin>
                     </compilerPlugins>
                </configuration>
                <executions>
                    <execution>
                        <id>scala-compile-first</id>
                        <phase>process-resources</phase>
                        <goals>
                            <goal>add-source</goal>
                            <goal>compile</goal>
                        </goals>
                        <configuration>
                            <args>
                                <!--<arg>-optimise</arg>--> <!-- do not under any circumstances enable this until the cyber-future. -->
                                <arg>-Ywarn-infer-any</arg>
                                <arg>-Ywarn-value-discard</arg>
                                <arg>-Ywarn-unused</arg>
                                <arg>-Ywarn-unused-import</arg>
                                <arg>-deprecation</arg>
                                <!--<arg>-Ymacro-debug-lite</arg>-->
                            </args>
                        </configuration>
                    </execution>
                    <execution>
                        <id>scala-test-compile</id>
                        <phase>test-compile</phase>
                        <goals>
                            <goal>testCompile</goal>
                        </goals>
                        <configuration>
                            <args>
                                <!--<arg>-optimise</arg>--> <!-- do not under any circumstances enable this until the cyber-future. -->
                                <arg>-Ywarn-infer-any</arg>
                                <arg>-Ywarn-value-discard</arg>
                                <arg>-Ywarn-unused</arg>
                                <arg>-Ywarn-unused-import</arg>
                                <arg>-deprecation</arg>
                                <!--<arg>-Ymacro-debug-lite</arg>-->
                            </args>
                        </configuration>
                    </execution>
                </executions>
            </plugin>

            <plugin>
                <groupId>org.apache.maven.plugins</groupId>
                <artifactId>maven-compiler-plugin</artifactId>
                <version>3.1</version>
                <configuration>
                    <source>1.8</source>
                    <target>1.8</target>
                    <args>
                        <arg>-Xlint:deprecation</arg>
                    </args>
                </configuration>
            </plugin>

            <plugin>
                <groupId>org.apache.maven.plugins</groupId>
                <artifactId>maven-jar-plugin</artifactId>
                <version>2.4</version>
                <configuration>
                    <archive>
                        <manifest>
                            <addDefaultImplementationEntries>true</addDefaultImplementationEntries>
                            <addDefaultSpecificationEntries>true</addDefaultSpecificationEntries>
                        </manifest>
                    </archive>
                </configuration>
            </plugin>

            <plugin>
                <groupId>org.apache.maven.plugins</groupId>
                <artifactId>maven-site-plugin</artifactId>
                <version>3.0</version>
                <configuration>
                    <reportPlugins>
                        <plugin>
                            <artifactId>maven-project-info-reports-plugin</artifactId>
                            <version>2.2</version>
                        </plugin>
                        <plugin>
                            <groupId>net.alchim31.maven</groupId>
                            <artifactId>scala-maven-plugin</artifactId>
                            <version>3.2.0</version>
                            <configuration>
                                <scalaVersion>${scala.version}</scalaVersion>
                                <jvmArgs>
                                    <jvmArg>-Xss2048K</jvmArg>
                                    <jvmArg>-Xmx1G</jvmArg>
                                </jvmArgs>
                                <args>
                                    <arg>-deprecation</arg>
                                    <arg>-unchecked</arg>
                                </args>
                            </configuration>
                        </plugin>
                    </reportPlugins>
                </configuration>
            </plugin>

            <plugin>
                <groupId>org.apache.maven.plugins</groupId>
                <artifactId>maven-surefire-plugin</artifactId>
                <version>2.17</version>
                <configuration>
                    <argLine>-Xmx512m</argLine>
                </configuration>
            </plugin>

            <plugin>
              <groupId>org.codehaus.mojo</groupId>
              <artifactId>flatten-maven-plugin</artifactId>
              <version>1.0.0</version>
              <configuration>
                <updatePomFile>true</updatePomFile>
              </configuration>
              <executions>
                <execution>
                  <id>flatten</id>
                  <phase>process-resources</phase>
                  <goals>
                    <goal>flatten</goal>
                  </goals>
                </execution>
                <execution>
                  <id>flatten.clean</id>
                  <phase>clean</phase>
                  <goals>
                    <goal>clean</goal>
                  </goals>
                </execution>
              </executions>
            </plugin>
        </plugins>
    </build>

    <profiles>
        <profile>
            <id>deploy-to-sonatype</id>
            <distributionManagement>
                <repository>
                  <id>oss.sonatype.org-releases</id>
                  <name>releases</name>
                  <url>http://oss.sonatype.org/content/repositories/releases</url>
                </repository>

                <snapshotRepository>
                  <id>oss.sonatype.org-snapshots</id>
                  <name>snapshots</name>
                  <url>http://oss.sonatype.org/content/repositories/snapshots</url>
                </snapshotRepository>
            </distributionManagement>
        </profile>
    </profiles>
</project><|MERGE_RESOLUTION|>--- conflicted
+++ resolved
@@ -72,11 +72,7 @@
     </distributionManagement>
 
     <properties>
-<<<<<<< HEAD
-        <revision>18.6-develop-SNAPSHOT</revision>
-=======
-        <revision>18.7-valley_road-SNAPSHOT</revision>
->>>>>>> 3aa90d1a
+        <revision>18.8-develop-SNAPSHOT</revision>
         <project.build.sourceEncoding>UTF-8</project.build.sourceEncoding>
         <scala.version>2.11.12</scala.version>
     </properties>
