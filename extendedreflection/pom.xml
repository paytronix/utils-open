<?xml version="1.0" ?>
<!--
    Copyright 2012 Paytronix Systems, Inc.

    Licensed under the Apache License, Version 2.0 (the "License");
    you may not use this file except in compliance with the License.
    You may obtain a copy of the License at

        http://www.apache.org/licenses/LICENSE-2.0

    Unless required by applicable law or agreed to in writing, software
    distributed under the License is distributed on an "AS IS" BASIS,
    WITHOUT WARRANTIES OR CONDITIONS OF ANY KIND, either express or implied.
    See the License for the specific language governing permissions and
    limitations under the License.

-->
<project xmlns="http://maven.apache.org/POM/4.0.0" xmlns:xsi="http://www.w3.org/2001/XMLSchema-instance" xsi:schemaLocation="http://maven.apache.org/POM/4.0.0 http://maven.apache.org/maven-v4_0_0.xsd">
    <parent>
        <groupId>com.paytronix.utils</groupId>
        <artifactId>parent</artifactId>
<<<<<<< HEAD
        <version>13.4-SNAPSHOT</version>
=======
        <version>13.4-angus-SNAPSHOT</version>
>>>>>>> 01d1d918
        <relativePath>../pom.xml</relativePath>
    </parent>

    <modelVersion>4.0.0</modelVersion>
    <groupId>com.paytronix.utils</groupId>
    <artifactId>extendedreflection</artifactId>
    <packaging>jar</packaging>
<<<<<<< HEAD
    <version>13.4-SNAPSHOT</version>
=======
    <version>13.4-angus-SNAPSHOT</version>
>>>>>>> 01d1d918

    <name>Paytronix Utils - Extended Reflection</name>
    <description>Library which melds Java reflection and Scala compiler signature inspection to generate a richer reflection model than just Java reflection can provide</description>

    <dependencies>
        <dependency>
            <groupId>com.thoughtworks.paranamer</groupId>
            <artifactId>paranamer</artifactId>
        </dependency>
        <dependency>
            <groupId>javax.inject</groupId>
            <artifactId>javax.inject</artifactId>
        </dependency>
        <dependency>
            <groupId>junit</groupId>
            <artifactId>junit</artifactId>
            <scope>test</scope>
        </dependency>
        <dependency>
            <groupId>org.scala-lang</groupId>
            <artifactId>scala-library</artifactId>
        </dependency>
        <dependency>
            <groupId>org.scala-lang</groupId>
            <artifactId>scalap</artifactId>
        </dependency>
        <dependency>
            <groupId>org.specs2</groupId>
            <artifactId>specs2_${scala.compatibility.version}</artifactId>
            <scope>test</scope>
        </dependency>
        <dependency>
            <groupId>org.slf4j</groupId>
            <artifactId>slf4j-api</artifactId>
        </dependency>
        <dependency>
            <groupId>com.paytronix.utils</groupId>
            <artifactId>scala</artifactId>
        </dependency>
        <dependency>
            <groupId>ch.qos.logback</groupId>
            <artifactId>logback-classic</artifactId>
            <scope>test</scope>
        </dependency>
    </dependencies>
</project><|MERGE_RESOLUTION|>--- conflicted
+++ resolved
@@ -19,11 +19,7 @@
     <parent>
         <groupId>com.paytronix.utils</groupId>
         <artifactId>parent</artifactId>
-<<<<<<< HEAD
-        <version>13.4-SNAPSHOT</version>
-=======
         <version>13.4-angus-SNAPSHOT</version>
->>>>>>> 01d1d918
         <relativePath>../pom.xml</relativePath>
     </parent>
 
@@ -31,11 +27,7 @@
     <groupId>com.paytronix.utils</groupId>
     <artifactId>extendedreflection</artifactId>
     <packaging>jar</packaging>
-<<<<<<< HEAD
-    <version>13.4-SNAPSHOT</version>
-=======
     <version>13.4-angus-SNAPSHOT</version>
->>>>>>> 01d1d918
 
     <name>Paytronix Utils - Extended Reflection</name>
     <description>Library which melds Java reflection and Scala compiler signature inspection to generate a richer reflection model than just Java reflection can provide</description>
