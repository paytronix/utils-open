//
// Copyright 2014-2018 Paytronix Systems, Inc.
//
// Licensed under the Apache License, Version 2.0 (the "License");
// you may not use this file except in compliance with the License.
// You may obtain a copy of the License at
//
//     http://www.apache.org/licenses/LICENSE-2.0
//
// Unless required by applicable law or agreed to in writing, software
// distributed under the License is distributed on an "AS IS" BASIS,
// WITHOUT WARRANTIES OR CONDITIONS OF ANY KIND, either express or implied.
// See the License for the specific language governing permissions and
// limitations under the License.
//

package com.paytronix.utils.interchange.base.datetime

import java.sql.{Date => SqlDate, Time => SqlTime, Timestamp => SqlTimestamp}
import java.util.{Date => UtilDate}
import java.time.{Instant, LocalDate, LocalDateTime, LocalTime, ZonedDateTime, ZoneOffset, ZoneId}
import java.time.format.{DateTimeFormatter, DateTimeFormatterBuilder}
import java.time.temporal.ChronoField
import scalaz.{BijectionT, NonEmptyList}

import com.paytronix.utils.scala.result.{Failed, FailedG, Okay, Result, firstOrLastG, tryCatchValue}

import BijectionT.bijection

object constants {
    val epoch = LocalDate.ofEpochDay(0L)
}

object DateTimeFormatters {
    /** Create a DateTimeFormatter with a range of fractional seconds, because the string-based formatting does not allow for variable-length fractions */
    def withOptionalFractionalSecondRange(dateTimePattern: String, offsetPattern: Option[String] = None): DateTimeFormatter = {
        val builder = new DateTimeFormatterBuilder
        builder.appendPattern(dateTimePattern)
        builder.appendFraction(ChronoField.NANO_OF_SECOND, 0, 9, true)
        offsetPattern.foreach(p => builder.appendPattern(p))
        builder.toFormatter
    }
}

object javaDates {
    val javaDateBijection: BijectionT[Result, Result, UtilDate, ZonedDateTime] =
        bijection (
            (ud: UtilDate)       => Okay(ZonedDateTime.ofInstant(ud.toInstant, ZoneOffset.UTC)): Result[ZonedDateTime],
            (zdt: ZonedDateTime) => Okay(UtilDate.from(zdt.toInstant)): Result[UtilDate]
        )
    val javaSqlDateBijection: BijectionT[Result, Result, SqlDate, LocalDate] =
        bijection (
            (sd: SqlDate)   => Okay(sd.toLocalDate): Result[LocalDate],
            (ld: LocalDate) => Okay(SqlDate.valueOf(ld)): Result[SqlDate]
        )
    val javaSqlTimeBijection: BijectionT[Result, Result, SqlTime, LocalTime] =
        bijection (
            (st: SqlTime)   => Okay(st.toLocalTime): Result[LocalTime],
            (lt: LocalTime) => Okay(SqlTime.valueOf(lt)): Result[SqlTime]
        )
    val javaSqlTimestampBijection: BijectionT[Result, Result, SqlTimestamp, ZonedDateTime] =
        bijection (
            (sts: SqlTimestamp) => Okay(ZonedDateTime.ofInstant(sts.toInstant, ZoneOffset.UTC)): Result[ZonedDateTime],
            (zdt: ZonedDateTime) => Okay(SqlTimestamp.from(zdt.toInstant)): Result[SqlTimestamp]
        )
}

class DateTimeStringBijections (
    dateTimeFormatters:      NonEmptyList[DateTimeFormatter],
    localDateFormatters:     NonEmptyList[DateTimeFormatter],
    localDateTimeFormatters: NonEmptyList[DateTimeFormatter],
    localTimeFormatters:     NonEmptyList[DateTimeFormatter]
) {
    private def fail(encodeFormatter: DateTimeFormatter): Failed =
        Failed("incorrectly formatted date -- expected format like  " + ZonedDateTime.now.format(encodeFormatter))

    val zonedDateTimeBijection: BijectionT[Result, Result, ZonedDateTime, String] =
        bijection (
            zdt => tryCatchValue(zdt.format(dateTimeFormatters.head)): Result[String],
            s => firstOrLastG(fail(dateTimeFormatters.head), dateTimeFormatters) { formatter =>
                tryCatchValue(ZonedDateTime.parse(s, formatter))
            }: Result[ZonedDateTime]
        )

    val localDateBijection: BijectionT[Result, Result, LocalDate, String] =
        bijection (
            ld => tryCatchValue(ld.format(localDateFormatters.head)): Result[String],
            s => firstOrLastG(fail(localDateFormatters.head), localDateFormatters) { formatter =>
                tryCatchValue(LocalDate.parse(s, formatter))
            }: Result[LocalDate]
        )

    val localDateTimeBijection: BijectionT[Result, Result, LocalDateTime, String] =
        bijection (
            ldt => tryCatchValue(ldt.format(localDateTimeFormatters.head)): Result[String],
            s => firstOrLastG(fail(localDateTimeFormatters.head), localDateTimeFormatters) { formatter =>
                tryCatchValue(LocalDateTime.parse(s, formatter))
            }: Result[LocalDateTime]
        )

    val localTimeBijection: BijectionT[Result, Result, LocalTime, String] =
        bijection (
            lt => tryCatchValue(lt.format(localTimeFormatters.head)): Result[String],
            s => firstOrLastG(fail(localTimeFormatters.head), localTimeFormatters) { formatter =>
                tryCatchValue(LocalTime.parse(s, formatter))
            }: Result[LocalTime]
        )

    val javaDateBijection: BijectionT[Result, Result, UtilDate, String] =
        zonedDateTimeBijection <=< javaDates.javaDateBijection

    val javaSqlDateBijection: BijectionT[Result, Result, SqlDate, String] =
        localDateBijection <=< javaDates.javaSqlDateBijection

    val javaSqlTimeBijection: BijectionT[Result, Result, SqlTime, String] =
        localTimeBijection <=< javaDates.javaSqlTimeBijection

    val javaSqlTimestampBijection: BijectionT[Result, Result, SqlTimestamp, String] =
        zonedDateTimeBijection <=< javaDates.javaSqlTimestampBijection
}

object long {
    val zonedDateTimeBijection: BijectionT[Result, Result, ZonedDateTime, Long] =
        bijection (
            (zdt: ZonedDateTime) => Okay(zdt.toInstant.toEpochMilli): Result[Long],
            (l: Long) => tryCatchValue(ZonedDateTime.ofInstant(Instant.ofEpochMilli(l), ZoneId.systemDefault)): Result[ZonedDateTime]
        )

    val localDateBijection: BijectionT[Result, Result, LocalDate, Long] =
        bijection (
            (ld: LocalDate) => Okay(ld.atStartOfDay.toInstant(ZoneOffset.UTC).toEpochMilli): Result[Long],
            (l: Long) => tryCatchValue(LocalDateTime.ofInstant(Instant.ofEpochMilli(l), ZoneOffset.UTC).toLocalDate): Result[LocalDate]
        )

    val localDateTimeBijection: BijectionT[Result, Result, LocalDateTime, Long] =
        bijection (
            (ldt: LocalDateTime) => Okay(ldt.toInstant(ZoneOffset.UTC).toEpochMilli): Result[Long],
            (l: Long) => tryCatchValue(LocalDateTime.ofInstant(Instant.ofEpochMilli(l), ZoneOffset.UTC)): Result[LocalDateTime]
        )

    val localTimeBijection: BijectionT[Result, Result, LocalTime, Long] =
        bijection (
            (lt: LocalTime) => Okay(lt.toNanoOfDay / 1000000L): Result[Long],
            (l: Long) => tryCatchValue(LocalTime.ofNanoOfDay(l * 1000000L)): Result[LocalTime]
        )

    val javaDateBijection: BijectionT[Result, Result, UtilDate, Long] =
        zonedDateTimeBijection <=< javaDates.javaDateBijection

    val javaSqlDateBijection: BijectionT[Result, Result, SqlDate, Long] =
        localDateBijection <=< javaDates.javaSqlDateBijection

    val javaSqlTimeBijection: BijectionT[Result, Result, SqlTime, Long] =
        localTimeBijection <=< javaDates.javaSqlTimeBijection

    val javaSqlTimestampBijection: BijectionT[Result, Result, SqlTimestamp, Long] =
        zonedDateTimeBijection <=< javaDates.javaSqlTimestampBijection
}


object iso8601 extends DateTimeStringBijections (
    dateTimeFormatters = NonEmptyList (
        // ISO_OFFSET_DATETIME doesn't print seconds or millis at all if they're zero, but the old Joda Time code did so we need this for backwards compatibility when rendering datetimes
        DateTimeFormatter.ofPattern("uuuu-MM-dd'T'HH:mm:ss.SSSXXX"),
        DateTimeFormatters.withOptionalFractionalSecondRange("uuuu-MM-dd'T'HH:mm[:ss]", Some("[ ]XXX")),
        DateTimeFormatters.withOptionalFractionalSecondRange("uuuu-MM-dd'T'HH:mm[:ss]", Some("[ ]XX")), // This is required to allow offsets without a colon, e.g. +0100
        DateTimeFormatters.withOptionalFractionalSecondRange("uuuuMMdd'T'HHmm[ss]", Some("[ ]XX")),
        DateTimeFormatters.withOptionalFractionalSecondRange("uuuuMMdd'T'HHmm[ss]", Some("[ ]XXX")),
        DateTimeFormatters.withOptionalFractionalSecondRange("uuuu-MM-dd HH:mm[:ss]", Some("[ ]XX")),
        DateTimeFormatters.withOptionalFractionalSecondRange("uuuu-MM-dd HH:mm[:ss]", Some("[ ]XXX"))
    ),
    localDateFormatters = NonEmptyList (
        DateTimeFormatter.ISO_DATE,      // Seems to be equivalent to uuuu-MM-dd
        DateTimeFormatter.BASIC_ISO_DATE // Seems to be equivalent to uuuuMMdd
    ),
    localDateTimeFormatters = NonEmptyList (
        // ISO_LOCAL_DATE_TIME doesn't print millis at all if they're zero, but the old Joda Time code did so we need this for backwards compatibility when rendering datetimes
        DateTimeFormatter.ofPattern("uuuu-MM-dd'T'HH:mm:ss.SSS"),
        DateTimeFormatter.ISO_LOCAL_DATE_TIME, // Seems to be equivalent to uuuu-MM-dd'T'HH:mm[:ss][.SSS]
        DateTimeFormatters.withOptionalFractionalSecondRange("uuuuMMdd'T'HHmm[ss]")
    ),
    localTimeFormatters = NonEmptyList (
        // ISO_LOCAL_TIME doesn't print millis at all if they're zero, but the old Joda Time code did so we need this for backwards compatibility when rendering datetimes
        DateTimeFormatter.ofPattern("HH:mm:ss.SSS"),
        DateTimeFormatter.ISO_LOCAL_TIME, // Seems to be equivalent to HH:mm[:ss][.SSS]
        DateTimeFormatters.withOptionalFractionalSecondRange("HHmm[ss]")
    )
)

object classic extends DateTimeStringBijections (
    dateTimeFormatters = NonEmptyList (
        DateTimeFormatter.ofPattern("uuuu-MM-dd HH:mm:ss xx"),
        DateTimeFormatters.withOptionalFractionalSecondRange("uuuu-MM-dd HH:mm[:ss]", Some("[ ]XX")),
        DateTimeFormatters.withOptionalFractionalSecondRange("uuuu-MM-dd HH:mm[:ss]", Some("[ ]XXX")),
        DateTimeFormatters.withOptionalFractionalSecondRange("uuuu-MM-dd'T'HH:mm[:ss]", Some("[ ]XX")),
        DateTimeFormatters.withOptionalFractionalSecondRange("uuuu-MM-dd'T'HH:mm[:ss]", Some("[ ]XXX")),
        DateTimeFormatters.withOptionalFractionalSecondRange("E MMM dd HH:mm[:ss]", Some(" XX uuuu")),
        DateTimeFormatters.withOptionalFractionalSecondRange("E MMM dd HH:mm[:ss]", Some(" XXX uuuu")),
        DateTimeFormatters.withOptionalFractionalSecondRange("E, dd MMM yy HH:mm[:ss]", Some(" XX")),
        DateTimeFormatters.withOptionalFractionalSecondRange("E, dd MMM yy HH:mm[:ss]", Some(" XXX")),
        DateTimeFormatters.withOptionalFractionalSecondRange("uuuuMMdd HHmm[ss]", Some("[ ]XX")),
        DateTimeFormatters.withOptionalFractionalSecondRange("uuuuMMdd HHmm[ss]", Some("[ ]XXX")),
        DateTimeFormatters.withOptionalFractionalSecondRange("uuuuMMdd'T'HHmm[ss]", Some("[ ]XX")),
        DateTimeFormatters.withOptionalFractionalSecondRange("uuuuMMdd'T'HHmm[ss]", Some("[ ]XXX")),
        // For some terrible reason our documentation says timezone is optional so we'll fall back to this
        DateTimeFormatters.withOptionalFractionalSecondRange("uuuu-MM-dd HH:mm[:ss]").withZone(ZoneOffset.UTC),
        DateTimeFormatters.withOptionalFractionalSecondRange("uuuu-MM-dd HH:mm[:ss]").withZone(ZoneOffset.UTC)
    ),
    localDateFormatters = NonEmptyList (
        DateTimeFormatter.ISO_DATE,      // Seems to be equivalent to uuuu-MM-dd
        DateTimeFormatter.BASIC_ISO_DATE, // Seems to be equivalent to uuuuMMdd
        DateTimeFormatter.ofPattern("E MMM dd uuuu"),
        DateTimeFormatter.ofPattern("E, dd MMM uu")
    ),
    localDateTimeFormatters = NonEmptyList (
        DateTimeFormatter.ofPattern("uuuu-MM-dd HH:mm:ss"),
        DateTimeFormatters.withOptionalFractionalSecondRange("uuuu-MM-dd HH:mm[:ss]"),
        DateTimeFormatters.withOptionalFractionalSecondRange("uuuu-MM-dd'T'HH:mm[:ss]"),
        DateTimeFormatters.withOptionalFractionalSecondRange("uuuuMMdd'T'HHmm[ss]"),
<<<<<<< HEAD
        (new DateTimeFormatterBuilder).appendPattern("E MMM dd HH:mm[:ss]").appendFraction(ChronoField.MICRO_OF_SECOND, 0, 9, true).appendPattern(" uuuu").toFormatter,
=======
        (new DateTimeFormatterBuilder).appendPattern("E MMM dd HH:mm[:ss]").appendFraction(ChronoField.NANO_OF_SECOND, 0, 9, true).appendPattern(" uuuu").toFormatter,
>>>>>>> 296030c3
        DateTimeFormatters.withOptionalFractionalSecondRange("E, dd MMM uu HH:mm[:ss]")
    ),
    localTimeFormatters = NonEmptyList (
        DateTimeFormatters.withOptionalFractionalSecondRange("HH:mm:ss"),
        DateTimeFormatters.withOptionalFractionalSecondRange("HH:mm[:ss]"),
        DateTimeFormatters.withOptionalFractionalSecondRange("HHmm[ss]")
    )
)

object sqlServer extends DateTimeStringBijections (
    dateTimeFormatters = NonEmptyList (
        DateTimeFormatter.ofPattern("uuuu-MM-dd HH:mm:ss.SSS")
    ),
    localDateFormatters = NonEmptyList (
        DateTimeFormatter.ofPattern("uuuu-MM-dd")
    ),
    localDateTimeFormatters = NonEmptyList (
        DateTimeFormatter.ofPattern("uuuu-MM-dd HH:mm:ss.SSS")
    ),
    localTimeFormatters = NonEmptyList (
        DateTimeFormatter.ofPattern("HH:mm:ss.SSS")
    )
)<|MERGE_RESOLUTION|>--- conflicted
+++ resolved
@@ -217,11 +217,7 @@
         DateTimeFormatters.withOptionalFractionalSecondRange("uuuu-MM-dd HH:mm[:ss]"),
         DateTimeFormatters.withOptionalFractionalSecondRange("uuuu-MM-dd'T'HH:mm[:ss]"),
         DateTimeFormatters.withOptionalFractionalSecondRange("uuuuMMdd'T'HHmm[ss]"),
-<<<<<<< HEAD
-        (new DateTimeFormatterBuilder).appendPattern("E MMM dd HH:mm[:ss]").appendFraction(ChronoField.MICRO_OF_SECOND, 0, 9, true).appendPattern(" uuuu").toFormatter,
-=======
         (new DateTimeFormatterBuilder).appendPattern("E MMM dd HH:mm[:ss]").appendFraction(ChronoField.NANO_OF_SECOND, 0, 9, true).appendPattern(" uuuu").toFormatter,
->>>>>>> 296030c3
         DateTimeFormatters.withOptionalFractionalSecondRange("E, dd MMM uu HH:mm[:ss]")
     ),
     localTimeFormatters = NonEmptyList (
