--- conflicted
+++ resolved
@@ -187,12 +187,8 @@
         DateTimeFormatter.ofPattern("uuuuMMdd'T'HHmmss[.SSS][ ]XXX"),
         // For some terrible reason our documentation says timezone is optional so we'll fall back to this
         DateTimeFormatter.ofPattern("uuuu-MM-dd HH:mm:ss[.SSS]").withZone(ZoneOffset.UTC),
-<<<<<<< HEAD
-        DateTimeFormatter.ofPattern("uuuu-MM-dd HH:mm:ss[.SSS]").withZone(ZoneOffset.UTC)
-=======
         DateTimeFormatter.ofPattern("uuuu-MM-dd HH:mm:ss[.SSS]").withZone(ZoneOffset.UTC),
         DateTimeFormatter.ofPattern("uuuu-MM-dd'T'HH:mm:ss[.SSS][ ]XX")
->>>>>>> 0d507bdd
     ),
     localDateFormatters = NonEmptyList (
         DateTimeFormatter.ofPattern("uuuu-MM-dd"),    // DateTimeFormat.forPattern("yyyy-MM-dd"),
