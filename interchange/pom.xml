<?xml version="1.0" ?>
<!--
    Copyright 2012-2014 Paytronix Systems, Inc.

    Licensed under the Apache License, Version 2.0 (the "License");
    you may not use this file except in compliance with the License.
    You may obtain a copy of the License at

        http://www.apache.org/licenses/LICENSE-2.0

    Unless required by applicable law or agreed to in writing, software
    distributed under the License is distributed on an "AS IS" BASIS,
    WITHOUT WARRANTIES OR CONDITIONS OF ANY KIND, either express or implied.
    See the License for the specific language governing permissions and
    limitations under the License.

-->
<project xmlns="http://maven.apache.org/POM/4.0.0" xmlns:xsi="http://www.w3.org/2001/XMLSchema-instance" xsi:schemaLocation="http://maven.apache.org/POM/4.0.0 http://maven.apache.org/maven-v4_0_0.xsd">
    <parent>
        <groupId>com.paytronix.utils</groupId>
        <artifactId>parent</artifactId>
<<<<<<< HEAD
        <version>16.0-emilybear-SNAPSHOT</version>
=======
        <version>14.2-ernststavrosgrouper-SNAPSHOT</version>
>>>>>>> 43a37993
        <relativePath>../pom.xml</relativePath>
    </parent>

    <modelVersion>4.0.0</modelVersion>
<<<<<<< HEAD
    <groupId>com.paytronix.utils</groupId>
    <artifactId>interchange</artifactId>
    <packaging>jar</packaging>
    <version>16.0-emilybear-SNAPSHOT</version>
=======
    <groupId>com.paytronix.utils.interchange</groupId>
    <artifactId>parent</artifactId>
    <packaging>pom</packaging>
    <version>14.2-ernststavrosgrouper-SNAPSHOT</version>
>>>>>>> 43a37993

    <name>Paytronix Utils - Interchange</name>
    <description>Family of libraries which implement rich transcoding to and from various formats with minimal required metadata but high customizability.</description>

    <modules>
        <module>base</module>
        <module>avro</module>
        <module>json</module>
        <module>liftjson</module>
    </modules>
</project><|MERGE_RESOLUTION|>--- conflicted
+++ resolved
@@ -19,26 +19,15 @@
     <parent>
         <groupId>com.paytronix.utils</groupId>
         <artifactId>parent</artifactId>
-<<<<<<< HEAD
         <version>16.0-emilybear-SNAPSHOT</version>
-=======
-        <version>14.2-ernststavrosgrouper-SNAPSHOT</version>
->>>>>>> 43a37993
         <relativePath>../pom.xml</relativePath>
     </parent>
 
     <modelVersion>4.0.0</modelVersion>
-<<<<<<< HEAD
     <groupId>com.paytronix.utils</groupId>
     <artifactId>interchange</artifactId>
-    <packaging>jar</packaging>
+    <packaging>pom</packaging>
     <version>16.0-emilybear-SNAPSHOT</version>
-=======
-    <groupId>com.paytronix.utils.interchange</groupId>
-    <artifactId>parent</artifactId>
-    <packaging>pom</packaging>
-    <version>14.2-ernststavrosgrouper-SNAPSHOT</version>
->>>>>>> 43a37993
 
     <name>Paytronix Utils - Interchange</name>
     <description>Family of libraries which implement rich transcoding to and from various formats with minimal required metadata but high customizability.</description>
