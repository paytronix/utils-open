<?xml version="1.0" ?>
<!--
    Copyright 2012-2014 Paytronix Systems, Inc.

    Licensed under the Apache License, Version 2.0 (the "License");
    you may not use this file except in compliance with the License.
    You may obtain a copy of the License at

        http://www.apache.org/licenses/LICENSE-2.0

    Unless required by applicable law or agreed to in writing, software
    distributed under the License is distributed on an "AS IS" BASIS,
    WITHOUT WARRANTIES OR CONDITIONS OF ANY KIND, either express or implied.
    See the License for the specific language governing permissions and
    limitations under the License.

-->
<project xmlns="http://maven.apache.org/POM/4.0.0" xmlns:xsi="http://www.w3.org/2001/XMLSchema-instance" xsi:schemaLocation="http://maven.apache.org/POM/4.0.0 http://maven.apache.org/maven-v4_0_0.xsd">
    <parent>
        <groupId>com.paytronix.utils</groupId>
        <artifactId>parent</artifactId>
<<<<<<< HEAD
        <version>16.0-emilybear-SNAPSHOT</version>
=======
        <version>14.2-ernststavrosgrouper-SNAPSHOT</version>
>>>>>>> 43a37993
        <relativePath>../pom.xml</relativePath>
    </parent>

    <modelVersion>4.0.0</modelVersion>
    <groupId>com.paytronix.utils</groupId>
    <artifactId>lift</artifactId>
    <packaging>jar</packaging>
<<<<<<< HEAD
    <version>16.0-emilybear-SNAPSHOT</version>
=======
    <version>14.2-ernststavrosgrouper-SNAPSHOT</version>
>>>>>>> 43a37993

    <name>Paytronix Utils - Lift Support</name>
    <description>Library providing utilities for Lift, particularly for bridging interchange and ResultG with Lift's Box type.</description>


    <dependencies>
        <dependency>
            <groupId>net.liftweb</groupId>
            <artifactId>lift-common_2.11</artifactId>
        </dependency>
        <dependency>
            <groupId>net.liftweb</groupId>
            <artifactId>lift-util_2.11</artifactId>
        </dependency>
        <dependency>
            <groupId>org.scala-lang</groupId>
            <artifactId>scala-library</artifactId>
        </dependency>
        <dependency>
            <groupId>org.specs2</groupId>
            <artifactId>specs2_2.11</artifactId>
            <scope>test</scope>
        </dependency>
        <dependency>
            <groupId>junit</groupId>
            <artifactId>junit</artifactId>
            <scope>test</scope>
        </dependency>
        <dependency>
            <groupId>com.paytronix.utils</groupId>
            <artifactId>validation</artifactId>
        </dependency>
        <dependency>
            <groupId>ch.qos.logback</groupId>
            <artifactId>logback-classic</artifactId>
            <scope>test</scope>
        </dependency>
    </dependencies>
</project><|MERGE_RESOLUTION|>--- conflicted
+++ resolved
@@ -19,11 +19,7 @@
     <parent>
         <groupId>com.paytronix.utils</groupId>
         <artifactId>parent</artifactId>
-<<<<<<< HEAD
         <version>16.0-emilybear-SNAPSHOT</version>
-=======
-        <version>14.2-ernststavrosgrouper-SNAPSHOT</version>
->>>>>>> 43a37993
         <relativePath>../pom.xml</relativePath>
     </parent>
 
@@ -31,11 +27,7 @@
     <groupId>com.paytronix.utils</groupId>
     <artifactId>lift</artifactId>
     <packaging>jar</packaging>
-<<<<<<< HEAD
     <version>16.0-emilybear-SNAPSHOT</version>
-=======
-    <version>14.2-ernststavrosgrouper-SNAPSHOT</version>
->>>>>>> 43a37993
 
     <name>Paytronix Utils - Lift Support</name>
     <description>Library providing utilities for Lift, particularly for bridging interchange and ResultG with Lift's Box type.</description>
